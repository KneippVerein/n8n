--- conflicted
+++ resolved
@@ -58,10 +58,6 @@
     '@testing-library/vue': ^8.1.0
     '@vue/tsconfig': ^0.7.0
     '@vueuse/core': ^10.11.0
-<<<<<<< HEAD
-    '@vitejs/plugin-vue': ^5.2.1
-    '@sentry/vue': ^8.33.1
-=======
     '@vitest/coverage-v8': ^3.1.3
     '@vitejs/plugin-vue': ^5.2.4
     '@sentry/vue': ^8.33.1
@@ -70,7 +66,6 @@
     vite: ^6.3.5
     vitest: ^3.1.3
     vitest-mock-extended: ^3.1.0
->>>>>>> ddd39082
     vue: ^3.5.13
     vue-i18n: ^11.1.2
     vue-router: ^4.5.0
