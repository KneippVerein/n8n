{
  "name": "n8n-editor-ui",
  "version": "0.186.0",
  "description": "Workflow Editor UI for n8n",
  "license": "SEE LICENSE IN LICENSE.md",
  "homepage": "https://n8n.io",
  "author": {
    "name": "Jan Oberhauser",
    "email": "jan@n8n.io"
  },
  "main": "index.js",
  "repository": {
    "type": "git",
    "url": "git+https://github.com/n8n-io/n8n.git"
  },
  "scripts": {
    "clean": "rimraf dist .turbo",
    "build": "cross-env VUE_APP_PUBLIC_PATH=\"/{{BASE_PATH}}/\" NODE_OPTIONS=\"--max-old-space-size=8192\" vite build",
    "typecheck": "vue-tsc --emitDeclarationOnly",
    "dev": "pnpm serve",
    "lint": "eslint --quiet --ext .js,.ts,.vue src",
    "lintfix": "eslint --ext .js,.ts,.vue src --fix",
    "format": "prettier --write . --ignore-path ../../.prettierignore",
    "serve": "cross-env VUE_APP_URL_BASE_API=http://localhost:5678/ vite --host 0.0.0.0 --port 8080 dev",
    "test": "vitest run --coverage",
    "test:dev": "vitest"
  },
  "dependencies": {
    "@codemirror/autocomplete": "^6.4.0",
    "@codemirror/commands": "^6.1.0",
    "@codemirror/lang-javascript": "^6.1.2",
    "@codemirror/lang-json": "^6.0.1",
    "@codemirror/lang-python": "^6.1.1",
    "@codemirror/language": "^6.2.1",
    "@codemirror/lint": "^6.0.0",
    "@codemirror/state": "^6.1.4",
    "@codemirror/view": "^6.5.1",
    "@fontsource/open-sans": "^4.5.0",
    "@fortawesome/fontawesome-svg-core": "^1.2.35",
    "@fortawesome/free-regular-svg-icons": "^6.1.1",
    "@fortawesome/free-solid-svg-icons": "^5.15.3",
    "@fortawesome/vue-fontawesome": "^2.0.2",
    "@jsplumb/browser-ui": "^5.13.2",
    "@jsplumb/common": "^5.13.2",
    "@jsplumb/connector-bezier": "^5.13.2",
    "@jsplumb/core": "^5.13.2",
    "@jsplumb/util": "^5.13.2",
    "axios": "^0.21.1",
    "codemirror-lang-html-n8n": "^1.0.0",
    "codemirror-lang-n8n-expression": "^0.2.0",
    "dateformat": "^3.0.3",
    "esprima-next": "5.8.4",
    "fast-json-stable-stringify": "^2.1.0",
    "file-saver": "^2.0.2",
    "flatted": "^3.2.4",
    "humanize-duration": "^3.27.2",
    "jquery": "^3.4.1",
    "jsonpath": "^1.1.1",
    "lodash-es": "^4.17.21",
<<<<<<< HEAD
    "luxon": "^3.1.0",
=======
    "luxon": "^3.3.0",
    "monaco-editor": "^0.33.0",
>>>>>>> 199a91b3
    "n8n-design-system": "workspace:*",
    "n8n-workflow": "workspace:*",
    "normalize-wheel": "^1.0.1",
    "pinia": "^2.0.22",
    "prettier": "^2.8.3",
    "prismjs": "^1.17.1",
    "stream-browserify": "^3.0.0",
    "timeago.js": "^4.0.2",
    "uuid": "^8.3.2",
    "v-click-outside": "^3.1.2",
    "vue": "^2.7.14",
    "vue-agile": "^2.0.0",
    "vue-fragment": "1.5.1",
    "vue-i18n": "^8.26.7",
    "vue-infinite-loading": "^2.4.5",
    "vue-json-pretty": "1.9.3",
    "vue-prism-editor": "^0.3.0",
    "vue-router": "^3.6.5",
    "vue-template-compiler": "^2.7.14",
    "vue-typed-mixins": "^0.2.0",
    "vue2-boring-avatars": "0.3.4",
    "vue2-teleport": "^1.0.1",
    "vue2-touch-events": "^3.2.1",
    "xss": "^1.0.10"
  },
  "devDependencies": {
    "@faker-js/faker": "^7.6.0",
    "@pinia/testing": "^0.0.14",
    "@testing-library/jest-dom": "^5.16.5",
    "@testing-library/user-event": "^14.4.3",
    "@testing-library/vue": "^5.8.3",
    "@types/dateformat": "^3.0.0",
    "@types/express": "^4.17.6",
    "@types/file-saver": "^2.0.1",
    "@types/humanize-duration": "^3.27.1",
    "@types/jsonpath": "^0.2.0",
    "@types/lodash-es": "^4.17.6",
    "@types/lodash.camelcase": "^4.3.6",
    "@types/lodash.get": "^4.4.6",
    "@types/lodash.set": "^4.3.6",
    "@types/luxon": "^3.2.0",
    "@types/uuid": "^8.3.2",
    "@vitest/coverage-c8": "^0.28.5",
    "@vitejs/plugin-legacy": "^3.0.1",
    "@vitejs/plugin-vue2": "^2.2.0",
    "c8": "^7.12.0",
    "jshint": "^2.9.7",
    "miragejs": "^0.1.47",
    "sass": "^1.55.0",
    "sass-loader": "^10.1.1",
    "string-template-parser": "^1.2.6",
    "vite": "4.0.4",
    "vitest": "^0.28.5",
    "vue-tsc": "^1.0.24"
  }
}<|MERGE_RESOLUTION|>--- conflicted
+++ resolved
@@ -57,12 +57,7 @@
     "jquery": "^3.4.1",
     "jsonpath": "^1.1.1",
     "lodash-es": "^4.17.21",
-<<<<<<< HEAD
-    "luxon": "^3.1.0",
-=======
     "luxon": "^3.3.0",
-    "monaco-editor": "^0.33.0",
->>>>>>> 199a91b3
     "n8n-design-system": "workspace:*",
     "n8n-workflow": "workspace:*",
     "normalize-wheel": "^1.0.1",
