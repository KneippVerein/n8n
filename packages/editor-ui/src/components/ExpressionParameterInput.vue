<template>
	<div
		:class="$style['expression-parameter-input']"
		v-on-click-outside="onBlur"
		@keydown.tab="onBlur"
	>
		<div :class="[$style['all-sections'], { [$style['focused']]: isFocused }]">
			<div
				:class="[
					$style['prepend-section'],
					'el-input-group__prepend',
					{ [$style['squared']]: isForRecordLocator },
				]"
			>
				<ExpressionFunctionIcon />
			</div>
			<InlineExpressionEditorInput
				:modelValue="modelValue"
				:isReadOnly="isReadOnly"
				:targetItem="hoveringItem"
				:isSingleLine="isForRecordLocator"
				:path="path"
				@focus="onFocus"
				@blur="onBlur"
				@update="onChange"
				ref="inlineInput"
			/>
			<n8n-icon
				v-if="!isDragging"
				icon="external-link-alt"
				size="xsmall"
				:class="$style['expression-editor-modal-opener']"
				@click="$emit('modalOpenerClick')"
				data-test-id="expander"
			/>
		</div>

<<<<<<< HEAD
		<div :class="isFocused ? $style.dropdown : $style.hidden">
			<n8n-text size="small" compact :class="$style.header">
				{{ $locale.baseText('parameterInput.resultForItem') }} {{ hoveringItemNumber }}
			</n8n-text>
			<n8n-text :class="$style.body">
				<InlineExpressionEditorOutput :isReadOnly="isReadOnly" :segments="segments" />
			</n8n-text>
			<div :class="$style.footer">
				<n8n-text size="small" compact>
					{{ $locale.baseText('parameterInput.anythingInside') }}
				</n8n-text>
				<div :class="$style['expression-syntax-example']" v-text="`{{ }}`"></div>
				<n8n-text size="small" compact>
					{{ $locale.baseText('parameterInput.isJavaScript') }}
				</n8n-text>
				<n8n-link
					:class="$style['learn-more']"
					size="small"
					underline
					theme="text"
					:to="expressionsDocsUrl"
				>
					{{ $locale.baseText('parameterInput.learnMore') }}
				</n8n-link>
			</div>
		</div>
=======
		<InlineExpressionEditorOutput
			:segments="segments"
			:value="value"
			:isReadOnly="isReadOnly"
			:visible="isFocused"
			:hoveringItemNumber="hoveringItemNumber"
		/>
>>>>>>> e152cfe2
	</div>
</template>

<script lang="ts">
import { mapStores } from 'pinia';
import { defineComponent } from 'vue';

import { useNDVStore } from '@/stores/ndv.store';
import { useWorkflowsStore } from '@/stores/workflows.store';
import InlineExpressionEditorInput from '@/components/InlineExpressionEditor/InlineExpressionEditorInput.vue';
import InlineExpressionEditorOutput from '@/components/InlineExpressionEditor/InlineExpressionEditorOutput.vue';
import ExpressionFunctionIcon from '@/components/ExpressionFunctionIcon.vue';
import { createExpressionTelemetryPayload } from '@/utils/telemetryUtils';

import type { Segment } from '@/types/expressions';
import type { TargetItem } from '@/Interface';

type InlineExpressionEditorInputRef = InstanceType<typeof InlineExpressionEditorInput>;

export default defineComponent({
	name: 'ExpressionParameterInput',
	components: {
		InlineExpressionEditorInput,
		InlineExpressionEditorOutput,
		ExpressionFunctionIcon,
	},
	data() {
		return {
			isFocused: false,
			segments: [] as Segment[],
		};
	},
	props: {
		path: {
			type: String,
		},
		modelValue: {
			type: String,
		},
		isReadOnly: {
			type: Boolean,
			default: false,
		},
		isForRecordLocator: {
			type: Boolean,
			default: false,
		},
	},
	computed: {
		...mapStores(useNDVStore, useWorkflowsStore),
		hoveringItemNumber(): number {
			return this.ndvStore.hoveringItemNumber;
		},
		hoveringItem(): TargetItem | null {
			return this.ndvStore.getHoveringItem;
		},
		isDragging(): boolean {
			return this.ndvStore.isDraggableDragging;
		},
	},
	methods: {
		focus() {
			const inlineInputRef = this.$refs.inlineInput as InlineExpressionEditorInputRef | undefined;
			if (inlineInputRef?.$el) {
				inlineInputRef.focus();
			}
		},
		onFocus() {
			this.isFocused = true;

			this.$emit('focus');
		},
		onBlur(event: FocusEvent | KeyboardEvent) {
			if (
				event.target instanceof Element &&
				Array.from(event.target.classList).some((_class) => _class.includes('resizer'))
			) {
				return; // prevent blur on resizing
			}

			if (this.isDragging) return; // prevent blur on dragging

			const wasFocused = this.isFocused;

			this.isFocused = false;

			this.$emit('blur');

			if (wasFocused) {
				const telemetryPayload = createExpressionTelemetryPayload(
					this.segments,
					this.modelValue,
					this.workflowsStore.workflowId,
					this.ndvStore.sessionId,
					this.ndvStore.activeNode?.type ?? '',
				);

				this.$telemetry.track('User closed Expression Editor', telemetryPayload);
			}
		},
		onChange({ value, segments }: { value: string; segments: Segment[] }) {
			if (this.isDragging) return;

			this.segments = segments;

			if (value === '=' + this.modelValue) return; // prevent report on change of target item

			this.$emit('update:modelValue', value);
		},
	},
});
</script>

<style lang="scss" module>
.expression-parameter-input {
	position: relative;

	.all-sections {
		height: 30px;
		display: flex;
		flex-direction: row;
		display: inline-table;
		width: 100%;
	}

	.prepend-section {
		padding: 0;
		padding-top: 2px;
		width: 22px;
		text-align: center;
	}

	.squared {
		border-radius: 0;
	}
}

.expression-editor-modal-opener {
	position: absolute;
	right: 0;
	bottom: 0;
	background-color: white;
	padding: 3px;
	line-height: 9px;
	border: var(--border-base);
	border-top-left-radius: var(--border-radius-base);
	border-bottom-right-radius: var(--border-radius-base);
	cursor: pointer;

	svg {
		width: 9px !important;
		height: 9px;
		transform: rotate(270deg);

		&:hover {
			color: var(--color-primary);
		}
	}
}

.focused > .prepend-section {
	border-color: var(--color-secondary);
	border-bottom-left-radius: 0;
}

.focused :global(.cm-editor) {
	border-color: var(--color-secondary);
}

.focused > .expression-editor-modal-opener {
	border-color: var(--color-secondary);
	border-bottom-right-radius: 0;
	background-color: white;
}
</style><|MERGE_RESOLUTION|>--- conflicted
+++ resolved
@@ -35,34 +35,6 @@
 			/>
 		</div>
 
-<<<<<<< HEAD
-		<div :class="isFocused ? $style.dropdown : $style.hidden">
-			<n8n-text size="small" compact :class="$style.header">
-				{{ $locale.baseText('parameterInput.resultForItem') }} {{ hoveringItemNumber }}
-			</n8n-text>
-			<n8n-text :class="$style.body">
-				<InlineExpressionEditorOutput :isReadOnly="isReadOnly" :segments="segments" />
-			</n8n-text>
-			<div :class="$style.footer">
-				<n8n-text size="small" compact>
-					{{ $locale.baseText('parameterInput.anythingInside') }}
-				</n8n-text>
-				<div :class="$style['expression-syntax-example']" v-text="`{{ }}`"></div>
-				<n8n-text size="small" compact>
-					{{ $locale.baseText('parameterInput.isJavaScript') }}
-				</n8n-text>
-				<n8n-link
-					:class="$style['learn-more']"
-					size="small"
-					underline
-					theme="text"
-					:to="expressionsDocsUrl"
-				>
-					{{ $locale.baseText('parameterInput.learnMore') }}
-				</n8n-link>
-			</div>
-		</div>
-=======
 		<InlineExpressionEditorOutput
 			:segments="segments"
 			:value="value"
@@ -70,7 +42,6 @@
 			:visible="isFocused"
 			:hoveringItemNumber="hoveringItemNumber"
 		/>
->>>>>>> e152cfe2
 	</div>
 </template>
 
