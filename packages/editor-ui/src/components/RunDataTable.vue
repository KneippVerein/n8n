--- conflicted
+++ resolved
@@ -120,10 +120,8 @@
 						<span
 							v-if="isSimple(data)"
 							:class="{ [$style.value]: true, [$style.empty]: isEmpty(data) }"
-							class="ph-no-capture"
 							>{{ getValueToRender(data) }}</span
 						>
-<<<<<<< HEAD
 						<n8n-tree :nodeClass="$style.nodeClass" v-else :value="data">
 							<template #label="{ label, path }">
 								<span
@@ -143,53 +141,15 @@
 								>
 							</template>
 							<template #value="{ value }">
-								<span
-									:class="{ [$style.nestedValue]: true, [$style.empty]: isEmpty(value) }"
-									class="ph-no-capture"
-									>{{ getValueToRender(value) }}</span
-								>
+								<span :class="{ [$style.nestedValue]: true, [$style.empty]: isEmpty(value) }">
+									{{ getValueToRender(value) }}
+								</span>
 							</template>
 						</n8n-tree>
 					</td>
 					<td v-if="columnLimitExceeded"></td>
 					<td :class="$style.tableRightMargin"></td>
 				</tr>
-=======
-							<span
-								v-if="isSimple(data)"
-								:class="{ [$style.value]: true, [$style.empty]: isEmpty(data) }"
-								>{{ getValueToRender(data) }}</span
-							>
-							<n8n-tree :nodeClass="$style.nodeClass" v-else :value="data">
-								<template #label="{ label, path }">
-									<span
-										@mouseenter="() => onMouseEnterKey(path, index2)"
-										@mouseleave="onMouseLeaveKey"
-										:class="{
-											[$style.hoveringKey]: mappingEnabled && isHovering(path, index2),
-											[$style.draggingKey]: isDraggingKey(path, index2),
-											[$style.dataKey]: true,
-											[$style.mappable]: mappingEnabled,
-										}"
-										data-target="mappable"
-										:data-name="getCellPathName(path, index2)"
-										:data-value="getCellExpression(path, index2)"
-										:data-depth="path.length"
-										>{{ label || $locale.baseText('runData.unnamedField') }}</span
-									>
-								</template>
-								<template #value="{ value }">
-									<span :class="{ [$style.nestedValue]: true, [$style.empty]: isEmpty(value) }">
-										{{ getValueToRender(value) }}
-									</span>
-								</template>
-							</n8n-tree>
-						</td>
-						<td v-if="columnLimitExceeded"></td>
-						<td :class="$style.tableRightMargin"></td>
-					</tr>
-				</template>
->>>>>>> 40293863
 			</draggable>
 		</table>
 	</div>
