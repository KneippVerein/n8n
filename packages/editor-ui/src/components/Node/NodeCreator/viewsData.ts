--- conflicted
+++ resolved
@@ -30,11 +30,7 @@
 	AI_OTHERS_NODE_CREATOR_VIEW,
 	AI_UNCATEGORIZED_CATEGORY,
 } from '@/constants';
-<<<<<<< HEAD
-import { useI18n } from '@/composables';
-=======
 import { useI18n } from '@/composables/useI18n';
->>>>>>> 753cbc1e
 import { useNodeTypesStore } from '@/stores/nodeTypes.store';
 import type { SimplifiedNodeType } from '@/Interface';
 import type { INodeTypeDescription } from 'n8n-workflow';
