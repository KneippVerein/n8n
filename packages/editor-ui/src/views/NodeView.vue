<template>
	<div :class="$style['content']">
		<div
			id="node-view-root"
			class="node-view-root do-not-select"
			data-test-id="node-view-root"
			@dragover="onDragOver"
			@drop="onDrop"
		>
			<div
				v-touch:tap="touchTap"
				class="node-view-wrapper"
				:class="workflowClasses"
				data-test-id="node-view-wrapper"
				@touchstart="mouseDown"
				@touchend="mouseUp"
				@touchmove="mouseMoveNodeWorkflow"
				@mousedown="mouseDown"
				@mouseup="mouseUp"
				@contextmenu="contextMenu.open"
				@wheel="canvasStore.wheelScroll"
			>
				<div
					id="node-view-background"
					class="node-view-background"
					:style="backgroundStyle"
					data-test-id="node-view-background"
				/>
				<div
					id="node-view"
					ref="nodeView"
					class="node-view"
					:style="workflowStyle"
					data-test-id="node-view"
				>
					<CanvasAddButton
						v-show="showCanvasAddButton"
						ref="canvasAddButton"
						:style="canvasAddButtonStyle"
						:show-tooltip="!containsTrigger && showTriggerMissingTooltip"
						:position="canvasStore.canvasAddButtonPosition"
						data-test-id="canvas-add-button"
						@click="showTriggerCreator(NODE_CREATOR_OPEN_SOURCES.TRIGGER_PLACEHOLDER_BUTTON)"
						@hook:mounted="canvasStore.setRecenteredCanvasAddButtonPosition"
					/>
					<Node
						v-for="nodeData in nodesToRender"
						:key="`${nodeData.id}_node`"
						:name="nodeData.name"
						:is-read-only="isReadOnlyRoute || readOnlyEnv"
						:instance="instance"
						:is-active="!!activeNode && activeNode.name === nodeData.name"
						:hide-actions="pullConnActive"
						:is-production-execution-preview="isProductionExecutionPreview"
						:workflow="currentWorkflowObject"
						:disable-pointer-events="!canOpenNDV"
						:hide-node-issues="hideNodeIssues"
						@deselectAllNodes="deselectAllNodes"
						@deselectNode="nodeDeselectedByName"
						@nodeSelected="nodeSelectedByName"
						@runWorkflow="onRunNode"
						@moved="onNodeMoved"
						@run="onNodeRun"
					>
						<template #custom-tooltip>
							<span
								v-text="$locale.baseText('nodeView.placeholderNode.addTriggerNodeBeforeExecuting')"
							/>
						</template>
					</Node>
					<Sticky
						v-for="stickyData in stickiesToRender"
						:key="`${stickyData.id}_sticky`"
						:name="stickyData.name"
						:workflow="currentWorkflowObject"
						:is-read-only="isReadOnlyRoute || readOnlyEnv"
						:instance="instance"
						:is-active="!!activeNode && activeNode.name === stickyData.name"
						:node-view-scale="nodeViewScale"
						:grid-size="GRID_SIZE"
						:hide-actions="pullConnActive"
						@deselectAllNodes="deselectAllNodes"
						@deselectNode="nodeDeselectedByName"
						@nodeSelected="nodeSelectedByName"
						@removeNode="(name) => removeNode(name, true)"
					/>
				</div>
			</div>
			<NodeDetailsView
				:read-only="isReadOnlyRoute || readOnlyEnv"
				:renaming="renamingActive"
				:is-production-execution-preview="isProductionExecutionPreview"
				@redrawNode="redrawNode"
				@switchSelectedNode="onSwitchSelectedNode"
				@valueChanged="valueChanged"
				@stopExecution="stopExecution"
				@saveKeyboardShortcut="onSaveKeyboardShortcut"
			/>
			<Suspense>
				<NodeCreation
					v-if="!isReadOnlyRoute && !readOnlyEnv"
					:create-node-active="createNodeActive"
					:node-view-scale="nodeViewScale"
					@toggleNodeCreator="onToggleNodeCreator"
					@addNodes="onAddNodes"
				/>
			</Suspense>
			<Suspense>
				<CanvasControls />
			</Suspense>
			<Suspense>
				<ContextMenu @action="onContextMenuAction" />
			</Suspense>
			<div v-if="!isReadOnlyRoute && !readOnlyEnv" class="workflow-execute-wrapper">
				<span
					v-if="!isManualChatOnly"
					@mouseenter="showTriggerMissingToltip(true)"
					@mouseleave="showTriggerMissingToltip(false)"
					@click="onRunContainerClick"
				>
					<KeyboardShortcutTooltip
						:label="runButtonText"
						:shortcut="{ metaKey: true, keys: ['↵'] }"
					>
						<n8n-button
							:loading="workflowRunning"
							:label="runButtonText"
							size="large"
							icon="play-circle"
							type="primary"
							:disabled="isExecutionDisabled"
							data-test-id="execute-workflow-button"
							@click.stop="onRunWorkflow"
						/>
					</KeyboardShortcutTooltip>
				</span>

				<n8n-button
					v-if="containsChatNodes"
					label="Chat"
					size="large"
					icon="comment"
					type="primary"
					data-test-id="workflow-chat-button"
					@click.stop="onOpenChat"
				/>

				<n8n-icon-button
					v-if="workflowRunning === true && !executionWaitingForWebhook"
					icon="stop"
					size="large"
					class="stop-execution"
					type="secondary"
					:title="
						stopExecutionInProgress
							? $locale.baseText('nodeView.stoppingCurrentExecution')
							: $locale.baseText('nodeView.stopCurrentExecution')
					"
					:loading="stopExecutionInProgress"
					data-test-id="stop-execution-button"
					@click.stop="stopExecution"
				/>

				<n8n-icon-button
					v-if="workflowRunning === true && executionWaitingForWebhook === true"
					class="stop-execution"
					icon="stop"
					size="large"
					:title="$locale.baseText('nodeView.stopWaitingForWebhookCall')"
					type="secondary"
					data-test-id="stop-execution-waiting-for-webhook-button"
					@click.stop="stopWaitingForWebhook"
				/>

				<n8n-icon-button
					v-if="
						!isReadOnlyRoute &&
						!readOnlyEnv &&
						workflowExecution &&
						!workflowRunning &&
						!allTriggersDisabled
					"
					:title="$locale.baseText('nodeView.deletesTheCurrentExecutionData')"
					icon="trash"
					size="large"
					data-test-id="clear-execution-data-button"
					@click.stop="clearExecutionData"
				/>
			</div>
		</div>
	</div>
</template>

<script lang="ts">
import { defineAsyncComponent, defineComponent, nextTick } from 'vue';
import { mapStores, storeToRefs } from 'pinia';

import type {
	Endpoint,
	Connection,
	ConnectionEstablishedParams,
	BeforeDropParams,
	ConnectionDetachedParams,
	ConnectionMovedParams,
	ComponentParameters,
} from '@jsplumb/core';
import {
	EVENT_CONNECTION,
	EVENT_CONNECTION_DETACHED,
	EVENT_CONNECTION_MOVED,
	INTERCEPT_BEFORE_DROP,
} from '@jsplumb/core';
import type { MessageBoxInputData, ElNotification } from 'element-plus';

import {
	FIRST_ONBOARDING_PROMPT_TIMEOUT,
	MAIN_HEADER_TABS,
	MODAL_CANCEL,
	MODAL_CLOSE,
	MODAL_CONFIRM,
	NODE_OUTPUT_DEFAULT_KEY,
	ONBOARDING_CALL_SIGNUP_MODAL_KEY,
	ONBOARDING_PROMPT_TIMEBOX,
	PLACEHOLDER_EMPTY_WORKFLOW_ID,
	QUICKSTART_NOTE_NAME,
	START_NODE_TYPE,
	STICKY_NODE_TYPE,
	VIEWS,
	WEBHOOK_NODE_TYPE,
	FORM_TRIGGER_NODE_TYPE,
	TRIGGER_NODE_CREATOR_VIEW,
	EnterpriseEditionFeature,
	REGULAR_NODE_CREATOR_VIEW,
	NODE_CREATOR_OPEN_SOURCES,
	MANUAL_CHAT_TRIGGER_NODE_TYPE,
	WORKFLOW_LM_CHAT_MODAL_KEY,
	AI_NODE_CREATOR_VIEW,
	DRAG_EVENT_DATA_KEY,
	UPDATE_WEBHOOK_ID_NODE_TYPES,
	TIME,
} from '@/constants';
import { moveNodeWorkflow } from '@/mixins/moveNodeWorkflow';

import useGlobalLinkActions from '@/composables/useGlobalLinkActions';
import { useNodeHelpers } from '@/composables/useNodeHelpers';
import useCanvasMouseSelect from '@/composables/useCanvasMouseSelect';
import { useExecutionDebugging } from '@/composables/useExecutionDebugging';
import { useTitleChange } from '@/composables/useTitleChange';
import { useDataSchema } from '@/composables/useDataSchema';
import { type ContextMenuAction, useContextMenu } from '@/composables/useContextMenu';
import { useUniqueNodeName } from '@/composables/useUniqueNodeName';
import { useI18n } from '@/composables/useI18n';
import { useMessage } from '@/composables/useMessage';
import { useToast } from '@/composables/useToast';
import { workflowHelpers } from '@/mixins/workflowHelpers';
import { workflowRun } from '@/mixins/workflowRun';

import NodeDetailsView from '@/components/NodeDetailsView.vue';
import ContextMenu from '@/components/ContextMenu/ContextMenu.vue';
import Node from '@/components/Node.vue';
import Sticky from '@/components/Sticky.vue';
import CanvasAddButton from './CanvasAddButton.vue';
import KeyboardShortcutTooltip from '@/components/KeyboardShortcutTooltip.vue';
import { v4 as uuid } from 'uuid';
import type {
	IConnection,
	IConnections,
	IDataObject,
	IExecutionsSummary,
	INode,
	INodeConnections,
	INodeCredentialsDetails,
	INodeInputConfiguration,
	INodeTypeDescription,
	INodeTypeNameVersion,
	IPinData,
	IRun,
	ITaskData,
	ITelemetryTrackProperties,
	IWorkflowBase,
	Workflow,
	ConnectionTypes,
	INodeOutputConfiguration,
} from 'n8n-workflow';
import {
	deepCopy,
	jsonParse,
	NodeConnectionType,
	NodeHelpers,
	TelemetryHelpers,
} from 'n8n-workflow';
import type {
	ICredentialsResponse,
	IExecutionResponse,
	IWorkflowDb,
	IWorkflowData,
	INodeUi,
	IUpdateInformation,
	IWorkflowDataUpdate,
	XYPosition,
	IPushDataExecutionFinished,
	ITag,
	INewWorkflowData,
	IWorkflowTemplate,
	IWorkflowToShare,
	IUser,
	INodeUpdatePropertiesInformation,
	NodeCreatorOpenSource,
	AddedNodesAndConnections,
	ToggleNodeCreatorOptions,
} from '@/Interface';

import { debounceHelper } from '@/mixins/debounce';
import type { Route, RawLocation } from 'vue-router';
import { dataPinningEventBus, nodeViewEventBus } from '@/event-bus';
import { useCanvasStore } from '@/stores/canvas.store';
import { useCollaborationStore } from '@/stores/collaboration.store';
import { useCredentialsStore } from '@/stores/credentials.store';
import { useEnvironmentsStore } from '@/stores/environments.ee.store';
import { useExternalSecretsStore } from '@/stores/externalSecrets.ee.store';
import { useHistoryStore } from '@/stores/history.store';
import { useNDVStore } from '@/stores/ndv.store';
import { useNodeCreatorStore } from '@/stores/nodeCreator.store';
import { useNodeTypesStore } from '@/stores/nodeTypes.store';
import { usePushConnectionStore } from '@/stores/pushConnection.store';
import { useRootStore } from '@/stores/n8nRoot.store';
import { useSegment } from '@/stores/segment.store';
import { useSettingsStore } from '@/stores/settings.store';
import { useTagsStore } from '@/stores/tags.store';
import { useTemplatesStore } from '@/stores/templates.store';
import { useUIStore } from '@/stores/ui.store';
import { useUsersStore } from '@/stores/users.store';
import { useWorkflowsEEStore } from '@/stores/workflows.ee.store';
import { useWorkflowsStore } from '@/stores/workflows.store';
import * as NodeViewUtils from '@/utils/nodeViewUtils';
import { getAccountAge } from '@/utils/userUtils';
import { getConnectionInfo, getNodeViewTab } from '@/utils/canvasUtils';
import {
	AddConnectionCommand,
	AddNodeCommand,
	MoveNodeCommand,
	RemoveConnectionCommand,
	RemoveNodeCommand,
	RenameNodeCommand,
	historyBus,
} from '@/models/history';
import type { BrowserJsPlumbInstance } from '@jsplumb/browser-ui';
import {
	EVENT_ENDPOINT_MOUSEOVER,
	EVENT_ENDPOINT_MOUSEOUT,
	EVENT_DRAG_MOVE,
	EVENT_CONNECTION_DRAG,
	EVENT_CONNECTION_ABORT,
	EVENT_CONNECTION_MOUSEOUT,
	EVENT_CONNECTION_MOUSEOVER,
	ready,
} from '@jsplumb/browser-ui';
import type { N8nPlusEndpoint } from '@/plugins/jsplumb/N8nPlusEndpointType';
import {
	N8nPlusEndpointType,
	EVENT_PLUS_ENDPOINT_CLICK,
} from '@/plugins/jsplumb/N8nPlusEndpointType';
import type { N8nAddInputEndpoint } from '@/plugins/jsplumb/N8nAddInputEndpointType';
import {
	EVENT_ADD_INPUT_ENDPOINT_CLICK,
	N8nAddInputEndpointType,
} from '@/plugins/jsplumb/N8nAddInputEndpointType';
import { sourceControlEventBus } from '@/event-bus/source-control';
import { getConnectorPaintStyleData, OVERLAY_ENDPOINT_ARROW_ID } from '@/utils/nodeViewUtils';
import { useViewStacks } from '@/components/Node/NodeCreator/composables/useViewStacks';
import { useExternalHooks } from '@/composables/useExternalHooks';
import { useClipboard } from '@/composables/useClipboard';
import { usePinnedData } from '@/composables/usePinnedData';

interface AddNodeOptions {
	position?: XYPosition;
	dragAndDrop?: boolean;
	name?: string;
}

const NodeCreation = defineAsyncComponent(async () => import('@/components/Node/NodeCreation.vue'));
const CanvasControls = defineAsyncComponent(async () => import('@/components/CanvasControls.vue'));

export default defineComponent({
	name: 'NodeView',
	components: {
		NodeDetailsView,
		Node,
		Sticky,
		CanvasAddButton,
		KeyboardShortcutTooltip,
		NodeCreation,
		CanvasControls,
		ContextMenu,
	},
<<<<<<< HEAD
	mixins: [moveNodeWorkflow, workflowHelpers, workflowRun, debounceHelper, pinData],
=======
	mixins: [genericHelpers, moveNodeWorkflow, workflowHelpers, workflowRun, debounceHelper],
>>>>>>> b50d8058
	async beforeRouteLeave(to, from, next) {
		if (
			getNodeViewTab(to) === MAIN_HEADER_TABS.EXECUTIONS ||
			from.name === VIEWS.TEMPLATE_IMPORT ||
			(getNodeViewTab(to) === MAIN_HEADER_TABS.WORKFLOW && from.name === VIEWS.EXECUTION_DEBUG)
		) {
			next();
			return;
		}
		if (this.uiStore.stateIsDirty && !this.readOnlyEnv) {
			const confirmModal = await this.confirm(
				this.$locale.baseText('generic.unsavedWork.confirmMessage.message'),
				{
					title: this.$locale.baseText('generic.unsavedWork.confirmMessage.headline'),
					type: 'warning',
					confirmButtonText: this.$locale.baseText(
						'generic.unsavedWork.confirmMessage.confirmButtonText',
					),
					cancelButtonText: this.$locale.baseText(
						'generic.unsavedWork.confirmMessage.cancelButtonText',
					),
					showClose: true,
				},
			);
			if (confirmModal === MODAL_CONFIRM) {
				// Make sure workflow id is empty when leaving the editor
				this.workflowsStore.setWorkflowId(PLACEHOLDER_EMPTY_WORKFLOW_ID);
				const saved = await this.saveCurrentWorkflow({}, false);
				if (saved) {
					await this.settingsStore.fetchPromptsData();
				}
				this.uiStore.stateIsDirty = false;

				if (from.name === VIEWS.NEW_WORKFLOW) {
					// Replace the current route with the new workflow route
					// before navigating to the new route when saving new workflow.
					await this.$router.replace(
						{ name: VIEWS.WORKFLOW, params: { name: this.currentWorkflow } },
						() => {
							// We can't use next() here since vue-router
							// would prevent the navigation with an error
							void this.$router.push(to as RawLocation);
						},
					);
				} else {
					this.collaborationStore.notifyWorkflowClosed(this.currentWorkflow);
					next();
				}
			} else if (confirmModal === MODAL_CANCEL) {
				this.collaborationStore.notifyWorkflowClosed(this.currentWorkflow);
				this.workflowsStore.setWorkflowId(PLACEHOLDER_EMPTY_WORKFLOW_ID);
				this.resetWorkspace();
				this.uiStore.stateIsDirty = false;
				next();
			}
		} else {
			this.collaborationStore.notifyWorkflowClosed(this.currentWorkflow);
			next();
		}
	},
	setup(props, ctx) {
		const ndvStore = useNDVStore();
		const externalHooks = useExternalHooks();
		const locale = useI18n();
		const contextMenu = useContextMenu();
		const dataSchema = useDataSchema();
		const nodeHelpers = useNodeHelpers();
		const clipboard = useClipboard();
		const { activeNode } = storeToRefs(ndvStore);
		const pinnedData = usePinnedData(activeNode);

		return {
			locale,
			contextMenu,
			dataSchema,
			nodeHelpers,
			externalHooks,
			clipboard,
			pinnedData,
			...useCanvasMouseSelect(),
			...useGlobalLinkActions(),
			...useTitleChange(),
			...useToast(),
			...useMessage(),
			...useUniqueNodeName(),
			...useExecutionDebugging(),
			// eslint-disable-next-line @typescript-eslint/no-misused-promises
			...workflowRun.setup?.(props, ctx),
		};
	},
	watch: {
		// Listen to route changes and load the workflow accordingly
		async $route(to: Route, from: Route) {
			this.readOnlyEnvRouteCheck();

			const currentTab = getNodeViewTab(to);
			const nodeViewNotInitialized = !this.uiStore.nodeViewInitialized;
			let workflowChanged =
				from.params.name !== to.params.name &&
				// Both 'new' and __EMPTY__ are new workflow names, so ignore them when detecting if wf changed
				!(from.params.name === 'new' && this.currentWorkflow === PLACEHOLDER_EMPTY_WORKFLOW_ID) &&
				!(from.name === VIEWS.NEW_WORKFLOW) &&
				// Also ignore if workflow id changes when saving new workflow
				to.params.action !== 'workflowSave';
			const isOpeningTemplate = to.name === VIEWS.TEMPLATE_IMPORT;

			// When entering this tab:
			if (currentTab === MAIN_HEADER_TABS.WORKFLOW || isOpeningTemplate) {
				if (workflowChanged || nodeViewNotInitialized || isOpeningTemplate) {
					this.canvasStore.startLoading();
					if (nodeViewNotInitialized) {
						const previousDirtyState = this.uiStore.stateIsDirty;
						this.resetWorkspace();
						this.uiStore.stateIsDirty = previousDirtyState;
					}
					await Promise.all([this.loadCredentials(), this.initView()]);
					this.canvasStore.stopLoading();
					if (this.blankRedirect) {
						this.blankRedirect = false;
					}
				}
				await this.checkAndInitDebugMode();
			}
			// Also, when landing on executions tab, check if workflow data is changed
			if (currentTab === MAIN_HEADER_TABS.EXECUTIONS) {
				workflowChanged =
					from.params.name !== to.params.name &&
					!(to.params.name === 'new' && from.params.name === undefined);
				if (workflowChanged) {
					// This will trigger node view to update next time workflow tab is opened
					this.uiStore.nodeViewInitialized = false;
				}
			}
		},
		activeNode() {
			// When a node gets set as active deactivate the create-menu
			this.createNodeActive = false;
		},
		containsTrigger(containsTrigger) {
			// Re-center CanvasAddButton if there's no triggers
			if (containsTrigger === false)
				this.canvasStore.setRecenteredCanvasAddButtonPosition(this.getNodeViewOffsetPosition);
		},
		nodeViewScale(newScale) {
			const elementRef = this.$refs.nodeView as HTMLDivElement | undefined;
			if (elementRef) {
				elementRef.style.transform = `scale(${newScale})`;
			}
		},
	},
	errorCaptured: (err, vm, info) => {
		console.error('errorCaptured');
		console.error(err);
	},
	computed: {
		...mapStores(
			useCanvasStore,
			useTagsStore,
			useCredentialsStore,
			useNodeCreatorStore,
			useNodeTypesStore,
			useNDVStore,
			useRootStore,
			useSettingsStore,
			useTemplatesStore,
			useUIStore,
			useWorkflowsStore,
			useUsersStore,
			useNodeCreatorStore,
			useEnvironmentsStore,
			useWorkflowsEEStore,
			useHistoryStore,
			useExternalSecretsStore,
			useCollaborationStore,
			usePushConnectionStore,
		),
		nativelyNumberSuffixedDefaults(): string[] {
			return this.nodeTypesStore.nativelyNumberSuffixedDefaults;
		},
		currentUser(): IUser | null {
			return this.usersStore.currentUser;
		},
		activeNode(): INodeUi | null {
			return this.ndvStore.activeNode;
		},
		executionWaitingForWebhook(): boolean {
			return this.workflowsStore.executionWaitingForWebhook;
		},
		isDemo(): boolean {
			return this.$route.name === VIEWS.DEMO;
		},
		showCanvasAddButton(): boolean {
			return !this.isLoading && !this.containsTrigger && !this.isDemo && !this.readOnlyEnv;
		},
		lastSelectedNode(): INodeUi | null {
			return this.uiStore.getLastSelectedNode;
		},
		nodes(): INodeUi[] {
			return this.workflowsStore.allNodes;
		},
		nodesToRender(): INodeUi[] {
			return this.workflowsStore.allNodes.filter((node) => node.type !== STICKY_NODE_TYPE);
		},
		stickiesToRender(): INodeUi[] {
			return this.workflowsStore.allNodes.filter((node) => node.type === STICKY_NODE_TYPE);
		},
		runButtonText(): string {
			if (!this.workflowRunning) {
				return this.$locale.baseText('nodeView.runButtonText.executeWorkflow');
			}

			if (this.executionWaitingForWebhook) {
				return this.$locale.baseText('nodeView.runButtonText.waitingForTriggerEvent');
			}

			return this.$locale.baseText('nodeView.runButtonText.executingWorkflow');
		},
		workflowStyle(): object {
			const offsetPosition = this.uiStore.nodeViewOffsetPosition;
			return {
				left: offsetPosition[0] + 'px',
				top: offsetPosition[1] + 'px',
			};
		},
		canvasAddButtonStyle(): object {
			return {
				'pointer-events': this.createNodeActive ? 'none' : 'all',
			};
		},
		backgroundStyle(): object {
			return NodeViewUtils.getBackgroundStyles(
				this.nodeViewScale,
				this.uiStore.nodeViewOffsetPosition,
				this.isExecutionPreview,
			);
		},
		workflowClasses() {
			const returnClasses = [];
			if (this.ctrlKeyPressed || this.moveCanvasKeyPressed) {
				if (this.uiStore.nodeViewMoveInProgress) {
					returnClasses.push('move-in-process');
				} else {
					returnClasses.push('move-active');
				}
			}
			if (this.selectActive || this.ctrlKeyPressed || this.moveCanvasKeyPressed) {
				// Makes sure that nothing gets selected while select or move is active
				returnClasses.push('do-not-select');
			}

			if (this.connectionDragScope.type) {
				returnClasses.push('connection-drag-scope-active');
				returnClasses.push(`connection-drag-scope-active-type-${this.connectionDragScope.type}`);
				returnClasses.push(
					`connection-drag-scope-active-connection-${this.connectionDragScope.connection}`,
				);
			}

			return returnClasses;
		},
		workflowExecution(): IExecutionResponse | null {
			return this.workflowsStore.getWorkflowExecution;
		},
		workflowRunning(): boolean {
			return this.uiStore.isActionActive('workflowRunning');
		},
		currentWorkflow(): string {
			return this.$route.params.name || this.workflowsStore.workflowId;
		},
		workflowName(): string {
			return this.workflowsStore.workflowName;
		},
		allTriggersDisabled(): boolean {
			const disabledTriggerNodes = this.triggerNodes.filter((node) => node.disabled);
			return disabledTriggerNodes.length === this.triggerNodes.length;
		},
		triggerNodes(): INodeUi[] {
			return this.nodes.filter(
				(node) => node.type === START_NODE_TYPE || this.nodeTypesStore.isTriggerNode(node.type),
			);
		},
		containsTrigger(): boolean {
			return this.triggerNodes.length > 0;
		},
		isManualChatOnly(): boolean {
			return this.containsChatNodes && this.triggerNodes.length === 1;
		},
		containsChatNodes(): boolean {
			return !!this.nodes.find(
				(node) => node.type === MANUAL_CHAT_TRIGGER_NODE_TYPE && node.disabled !== true,
			);
		},
		isExecutionDisabled(): boolean {
			return !this.containsTrigger || this.allTriggersDisabled;
		},
		getNodeViewOffsetPosition(): XYPosition {
			return this.uiStore.nodeViewOffsetPosition;
		},
		nodeViewScale(): number {
			return this.canvasStore.nodeViewScale;
		},
		instance(): BrowserJsPlumbInstance {
			return this.canvasStore.jsPlumbInstance;
		},
		isLoading(): boolean {
			return this.canvasStore.isLoading;
		},
		currentWorkflowObject(): Workflow {
			return this.workflowsStore.getCurrentWorkflow();
		},
	},
	data() {
		return {
			GRID_SIZE: NodeViewUtils.GRID_SIZE,
			STICKY_NODE_TYPE,
			createNodeActive: false,
			lastClickPosition: [450, 450] as XYPosition,
			ctrlKeyPressed: false,
			moveCanvasKeyPressed: false,
			stopExecutionInProgress: false,
			blankRedirect: false,
			credentialsUpdated: false,
			pullConnActiveNodeName: null as string | null,
			pullConnActive: false,
			dropPrevented: false,
			connectionDragScope: {
				type: null,
				connection: null,
			} as { type: string | null; connection: 'source' | 'target' | null },
			renamingActive: false,
			showStickyButton: false,
			isExecutionPreview: false,
			showTriggerMissingTooltip: false,
			workflowData: null as INewWorkflowData | null,
			activeConnection: null as null | Connection,
			isInsertingNodes: false,
			isProductionExecutionPreview: false,
			enterTimer: undefined as undefined | ReturnType<typeof setTimeout>,
			exitTimer: undefined as undefined | ReturnType<typeof setTimeout>,
			readOnlyNotification: null as null | typeof ElNotification,
			// jsplumb automatically deletes all loose connections which is in turn recorded
			// in undo history as a user action.
			// This should prevent automatically removed connections from populating undo stack
			suspendRecordingDetachedConnections: false,
			NODE_CREATOR_OPEN_SOURCES,
			eventsAttached: false,
			unloadTimeout: undefined as undefined | ReturnType<typeof setTimeout>,
			canOpenNDV: true,
			hideNodeIssues: false,
		};
	},
	async mounted() {
		this.resetWorkspace();
		this.canvasStore.initInstance(this.$refs.nodeView as HTMLElement);
		this.titleReset();
		window.addEventListener('message', this.onPostMessageReceived);

		this.clipboard.onPaste.value = this.onClipboardPasteEvent;

		this.canvasStore.startLoading();
		const loadPromises = [
			this.loadActiveWorkflows(),
			this.loadCredentials(),
			this.loadCredentialTypes(),
			this.loadVariables(),
			this.loadSecrets(),
		];

		if (this.nodeTypesStore.allNodeTypes.length === 0) {
			loadPromises.push(this.loadNodeTypes());
		}

		try {
			await Promise.all(loadPromises);
		} catch (error) {
			this.showError(
				error,
				this.$locale.baseText('nodeView.showError.mounted1.title'),
				this.$locale.baseText('nodeView.showError.mounted1.message') + ':',
			);
			return;
		}

		ready(async () => {
			try {
				try {
					this.bindCanvasEvents();
				} catch {} // This will break if mounted after jsplumb has been initiated from executions preview, so continue if it breaks
				await this.initView();
				if (window.parent) {
					window.parent.postMessage(
						JSON.stringify({ command: 'n8nReady', version: this.rootStore.versionCli }),
						'*',
					);
				}
			} catch (error) {
				this.showError(
					error,
					this.$locale.baseText('nodeView.showError.mounted2.title'),
					this.$locale.baseText('nodeView.showError.mounted2.message') + ':',
				);
			}
			this.canvasStore.stopLoading();

			setTimeout(() => {
				void this.usersStore.showPersonalizationSurvey();
				this.addPinDataConnections(this.workflowsStore.pinnedWorkflowData || ({} as IPinData));
			}, 0);
		});

		// TODO: This currently breaks since front-end hooks are still not updated to work with pinia store
		void this.externalHooks.run('nodeView.mount').catch((e) => {});

		if (
			this.currentUser?.personalizationAnswers !== null &&
			this.settingsStore.onboardingCallPromptEnabled &&
			this.currentUser &&
			getAccountAge(this.currentUser) <= ONBOARDING_PROMPT_TIMEBOX
		) {
			const onboardingResponse = await this.uiStore.getNextOnboardingPrompt();
			const promptTimeout =
				onboardingResponse.toast_sequence_number === 1 ? FIRST_ONBOARDING_PROMPT_TIMEOUT : 1000;

			if (onboardingResponse.title && onboardingResponse.description) {
				setTimeout(async () => {
					this.showToast({
						type: 'info',
						title: onboardingResponse.title,
						message: onboardingResponse.description,
						duration: 0,
						customClass: 'clickable',
						closeOnClick: true,
						onClick: () => {
							this.$telemetry.track('user clicked onboarding toast', {
								seq_num: onboardingResponse.toast_sequence_number,
								title: onboardingResponse.title,
								description: onboardingResponse.description,
							});
							this.uiStore.openModal(ONBOARDING_CALL_SIGNUP_MODAL_KEY);
						},
					});
				}, promptTimeout);
			}
		}

		sourceControlEventBus.on('pull', this.onSourceControlPull);

		this.registerCustomAction({
			key: 'openNodeDetail',
			action: ({ node }: { node: string }) => {
				this.nodeSelectedByName(node, true);
			},
		});

		this.registerCustomAction({
			key: 'openSelectiveNodeCreator',
			action: async ({
				connectiontype,
				node,
				creatorview,
			}: {
				connectiontype: NodeConnectionType;
				node: string;
				creatorview?: string;
			}) => {
				const nodeName = node ?? this.ndvStore.activeNodeName;
				const nodeData = nodeName ? this.workflowsStore.getNodeByName(nodeName) : null;

				this.ndvStore.activeNodeName = null;
				await this.redrawNode(node);
				// Wait for UI to update
				setTimeout(() => {
					if (creatorview) {
						this.onToggleNodeCreator({
							createNodeActive: true,
							nodeCreatorView: creatorview,
						});
					} else if (connectiontype && nodeData) {
						this.insertNodeAfterSelected({
							index: 0,
							endpointUuid: `${nodeData.id}-input${connectiontype}0`,
							eventSource: NODE_CREATOR_OPEN_SOURCES.NOTICE_ERROR_MESSAGE,
							outputType: connectiontype,
							sourceId: nodeData.id,
						});
					}
				}, 0);
			},
		});

		this.readOnlyEnvRouteCheck();
		this.canvasStore.isDemo = this.isDemo;
	},
	activated() {
		const openSideMenu = this.uiStore.addFirstStepOnLoad;
		if (openSideMenu) {
			this.showTriggerCreator(NODE_CREATOR_OPEN_SOURCES.TRIGGER_PLACEHOLDER_BUTTON);
		}
		this.uiStore.addFirstStepOnLoad = false;
		this.bindCanvasEvents();
		document.addEventListener('keydown', this.keyDown);
		document.addEventListener('keyup', this.keyUp);
		window.addEventListener('message', this.onPostMessageReceived);
		window.addEventListener('pageshow', this.onPageShow);

		nodeViewEventBus.on('newWorkflow', this.newWorkflow);
		nodeViewEventBus.on('importWorkflowData', this.onImportWorkflowDataEvent);
		nodeViewEventBus.on('importWorkflowUrl', this.onImportWorkflowUrlEvent);
		nodeViewEventBus.on('openChat', this.onOpenChat);
		historyBus.on('nodeMove', this.onMoveNode);
		historyBus.on('revertAddNode', this.onRevertAddNode);
		historyBus.on('revertRemoveNode', this.onRevertRemoveNode);
		historyBus.on('revertAddConnection', this.onRevertAddConnection);
		historyBus.on('revertRemoveConnection', this.onRevertRemoveConnection);
		historyBus.on('revertRenameNode', this.onRevertNameChange);
		historyBus.on('enableNodeToggle', this.onRevertEnableToggle);

		dataPinningEventBus.on('pin-data', this.addPinDataConnections);
		dataPinningEventBus.on('unpin-data', this.removePinDataConnections);
		nodeViewEventBus.on('saveWorkflow', this.saveCurrentWorkflowExternal);

		this.canvasStore.isDemo = this.isDemo;
	},
	deactivated() {
		this.unbindCanvasEvents();
		document.removeEventListener('keydown', this.keyDown);
		document.removeEventListener('keyup', this.keyUp);
		window.removeEventListener('message', this.onPostMessageReceived);
		window.removeEventListener('beforeunload', this.onBeforeUnload);
		window.removeEventListener('pageshow', this.onPageShow);

		nodeViewEventBus.off('newWorkflow', this.newWorkflow);
		nodeViewEventBus.off('importWorkflowData', this.onImportWorkflowDataEvent);
		nodeViewEventBus.off('importWorkflowUrl', this.onImportWorkflowUrlEvent);
		nodeViewEventBus.off('openChat', this.onOpenChat);
		historyBus.off('nodeMove', this.onMoveNode);
		historyBus.off('revertAddNode', this.onRevertAddNode);
		historyBus.off('revertRemoveNode', this.onRevertRemoveNode);
		historyBus.off('revertAddConnection', this.onRevertAddConnection);
		historyBus.off('revertRemoveConnection', this.onRevertRemoveConnection);
		historyBus.off('revertRenameNode', this.onRevertNameChange);
		historyBus.off('enableNodeToggle', this.onRevertEnableToggle);

		dataPinningEventBus.off('pin-data', this.addPinDataConnections);
		dataPinningEventBus.off('unpin-data', this.removePinDataConnections);
		nodeViewEventBus.off('saveWorkflow', this.saveCurrentWorkflowExternal);
	},
	beforeMount() {
		if (!this.isDemo) {
			this.pushStore.pushConnect();
		}
	},
	beforeUnmount() {
		// Make sure the event listeners get removed again else we
		// could add up with them registered multiple times
		document.removeEventListener('keydown', this.keyDown);
		document.removeEventListener('keyup', this.keyUp);
		this.unregisterCustomAction('showNodeCreator');
		this.unregisterCustomAction('openNodeDetail');
		this.unregisterCustomAction('openSelectiveNodeCreator');

		if (!this.isDemo) {
			this.pushStore.pushDisconnect();
		}

		this.resetWorkspace();
		this.instance.unbind();
		this.instance.destroy();
		this.uiStore.stateIsDirty = false;
		window.removeEventListener('message', this.onPostMessageReceived);
		nodeViewEventBus.off('newWorkflow', this.newWorkflow);
		nodeViewEventBus.off('importWorkflowData', this.onImportWorkflowDataEvent);
		nodeViewEventBus.off('importWorkflowUrl', this.onImportWorkflowUrlEvent);
		this.workflowsStore.setWorkflowId(PLACEHOLDER_EMPTY_WORKFLOW_ID);
		sourceControlEventBus.off('pull', this.onSourceControlPull);
	},
	methods: {
		editAllowedCheck(): boolean {
			if (this.readOnlyNotification?.visible) {
				return;
			}
			if (this.isReadOnlyRoute || this.readOnlyEnv) {
				this.readOnlyNotification = this.showMessage({
					title: this.$locale.baseText(
						this.readOnlyEnv
							? `readOnlyEnv.showMessage.${this.isReadOnlyRoute ? 'executions' : 'workflows'}.title`
							: 'readOnly.showMessage.executions.title',
					),
					message: this.$locale.baseText(
						this.readOnlyEnv
							? `readOnlyEnv.showMessage.${
									this.isReadOnlyRoute ? 'executions' : 'workflows'
							  }.message`
							: 'readOnly.showMessage.executions.message',
					),
					type: 'info',
					dangerouslyUseHTMLString: true,
				});

				return false;
			}
			return true;
		},
		showTriggerMissingToltip(isVisible: boolean) {
			this.showTriggerMissingTooltip = isVisible;
		},
		onRunNode(nodeName: string, source: string) {
			const node = this.workflowsStore.getNodeByName(nodeName);
			const telemetryPayload = {
				node_type: node ? node.type : null,
				workflow_id: this.workflowsStore.workflowId,
				source: 'canvas',
				session_id: this.ndvStore.sessionId,
			};
			this.$telemetry.track('User clicked execute node button', telemetryPayload);
			void this.externalHooks.run('nodeView.onRunNode', telemetryPayload);
			void this.runWorkflow({ destinationNode: nodeName, source });
		},
		async onOpenChat() {
			const telemetryPayload = {
				workflow_id: this.workflowsStore.workflowId,
			};
			this.$telemetry.track('User clicked chat open button', telemetryPayload);
			void this.externalHooks.run('nodeView.onOpenChat', telemetryPayload);
			this.uiStore.openModal(WORKFLOW_LM_CHAT_MODAL_KEY);
		},
		async onRunWorkflow() {
			void this.getWorkflowDataToSave().then((workflowData) => {
				const telemetryPayload = {
					workflow_id: this.workflowsStore.workflowId,
					node_graph_string: JSON.stringify(
						TelemetryHelpers.generateNodesGraph(workflowData as IWorkflowBase, this.getNodeTypes())
							.nodeGraph,
					),
				};
				this.$telemetry.track('User clicked execute workflow button', telemetryPayload);
				void this.externalHooks.run('nodeView.onRunWorkflow', telemetryPayload);
			});

			await this.runWorkflow({});
			this.refreshEndpointsErrorsState();
		},
		resetEndpointsErrors() {
			const allEndpoints = Object.values(this.instance.getManagedElements()).flatMap(
				(el) => el.endpoints,
			);

			allEndpoints
				.filter((endpoint) => endpoint?.endpoint.type === N8nAddInputEndpointType)
				.forEach((endpoint) => {
					const n8nAddInputEndpoint = endpoint?.endpoint as N8nAddInputEndpoint;
					if (n8nAddInputEndpoint && (endpoint?.connections ?? []).length > 0) {
						n8nAddInputEndpoint.resetError();
					}
				});
		},
		refreshEndpointsErrorsState() {
			const nodeIssues = this.workflowsStore.allNodes.filter((n) => n.issues);
			// Set input color to red if there are issues
			this.resetEndpointsErrors();
			nodeIssues.forEach((node) => {
				const managedNode = this.instance.getManagedElement(node.id);
				const endpoints = this.instance.getEndpoints(managedNode);

				Object.keys(node?.issues?.input ?? {}).forEach((connectionType) => {
					const inputEndpointsWithIssues = endpoints.filter(
						(e) => e._defaultType.scope === connectionType,
					);
					inputEndpointsWithIssues.forEach((endpoint) => {
						const n8nAddInputEndpoint = endpoint?.endpoint as N8nAddInputEndpoint;
						if (n8nAddInputEndpoint) {
							n8nAddInputEndpoint.setError();
						}
					});
				});
			});
		},
		onRunContainerClick() {
			if (this.containsTrigger && !this.allTriggersDisabled) return;

			const message =
				this.containsTrigger && this.allTriggersDisabled
					? this.$locale.baseText('nodeView.addOrEnableTriggerNode')
					: this.$locale.baseText('nodeView.addATriggerNodeFirst');

			this.registerCustomAction({
				key: 'showNodeCreator',
				action: () =>
					this.showTriggerCreator(NODE_CREATOR_OPEN_SOURCES.NO_TRIGGER_EXECUTION_TOOLTIP),
			});

			const notice = this.showMessage({
				type: 'info',
				title: this.$locale.baseText('nodeView.cantExecuteNoTrigger'),
				message,
				duration: 3000,
				onClick: () =>
					setTimeout(() => {
						// Close the creator panel if user clicked on the link
						if (this.createNodeActive) notice.close();
					}, 0),
				dangerouslyUseHTMLString: true,
			});
		},
		clearExecutionData() {
			this.workflowsStore.workflowExecutionData = null;
			this.nodeHelpers.updateNodesExecutionIssues();
		},
		async onSaveKeyboardShortcut(e: KeyboardEvent) {
			let saved = await this.saveCurrentWorkflow();
			if (saved) {
				await this.settingsStore.fetchPromptsData();

				if (this.$route.name === VIEWS.EXECUTION_DEBUG) {
					await this.$router.replace({
						name: VIEWS.WORKFLOW,
						params: { name: this.currentWorkflow },
					});
				}
			}
			if (this.activeNode) {
				// If NDV is open, save will not work from editable input fields
				// so don't show success message if this is true
				if (e.target instanceof HTMLInputElement) {
					saved = e.target.readOnly;
				} else {
					saved = true;
				}
				if (saved) {
					this.showMessage({
						title: this.$locale.baseText('generic.workflowSaved'),
						type: 'success',
					});
				}
			}
		},
		showTriggerCreator(source: NodeCreatorOpenSource) {
			if (this.createNodeActive) return;
			this.nodeCreatorStore.setSelectedView(TRIGGER_NODE_CREATOR_VIEW);
			this.nodeCreatorStore.setShowScrim(true);
			this.onToggleNodeCreator({ source, createNodeActive: true });
		},
		async openExecution(executionId: string) {
			this.canvasStore.startLoading();
			this.resetWorkspace();
			let data: IExecutionResponse | undefined;
			try {
				data = await this.workflowsStore.getExecution(executionId);
			} catch (error) {
				this.showError(error, this.$locale.baseText('nodeView.showError.openExecution.title'));
				return;
			}
			if (data === undefined) {
				throw new Error(`Execution with id "${executionId}" could not be found!`);
			}
			this.workflowsStore.setWorkflowName({
				newName: data.workflowData.name,
				setStateDirty: false,
			});
			this.workflowsStore.setWorkflowId(PLACEHOLDER_EMPTY_WORKFLOW_ID);
			this.workflowsStore.setWorkflowExecutionData(data);
			if (data.workflowData.pinData) {
				this.workflowsStore.setWorkflowPinData(data.workflowData.pinData);
			}

			if (data.workflowData.ownedBy) {
				this.workflowsEEStore.setWorkflowOwnedBy({
					workflowId: data.workflowData.id,
					ownedBy: data.workflowData.ownedBy,
				});
			}

			if (data.workflowData.sharedWith) {
				this.workflowsEEStore.setWorkflowSharedWith({
					workflowId: data.workflowData.id,
					sharedWith: data.workflowData.sharedWith,
				});
			}

			if (data.workflowData.usedCredentials) {
				this.workflowsStore.setUsedCredentials(data.workflowData.usedCredentials);
			}

			await this.addNodes(
				deepCopy(data.workflowData.nodes),
				deepCopy(data.workflowData.connections),
			);
			await this.$nextTick();
			this.canvasStore.zoomToFit();
			this.uiStore.stateIsDirty = false;
			void this.externalHooks.run('execution.open', {
				workflowId: data.workflowData.id,
				workflowName: data.workflowData.name,
				executionId,
			});
			this.$telemetry.track('User opened read-only execution', {
				workflow_id: data.workflowData.id,
				execution_mode: data.mode,
				execution_finished: data.finished,
			});

			if (!data.finished && data.data?.resultData?.error) {
				// Check if any node contains an error
				let nodeErrorFound = false;
				if (data.data.resultData.runData) {
					const runData = data.data.resultData.runData;
					errorCheck: for (const nodeName of Object.keys(runData)) {
						for (const taskData of runData[nodeName]) {
							if (taskData.error) {
								nodeErrorFound = true;
								break errorCheck;
							}
						}
					}
				}

				if (!nodeErrorFound && data.data.resultData.error.stack) {
					// Display some more information for now in console to make debugging easier
					console.error(`Execution ${executionId} error:`);
					console.error(data.data.resultData.error.stack);
					this.showMessage({
						title: this.$locale.baseText('nodeView.showError.workflowError'),
						message: data.data.resultData.error.message,
						type: 'error',
						duration: 0,
					});
				}
			}
			if ((data as IExecutionsSummary).waitTill) {
				this.showMessage({
					title: this.$locale.baseText('nodeView.thisExecutionHasntFinishedYet'),
					message: `<a data-action="reload">${this.$locale.baseText(
						'nodeView.refresh',
					)}</a> ${this.$locale.baseText(
						'nodeView.toSeeTheLatestStatus',
					)}.<br/> <a href="https://docs.n8n.io/integrations/builtin/core-nodes/n8n-nodes-base.wait/" target="_blank">${this.$locale.baseText(
						'nodeView.moreInfo',
					)}</a>`,
					type: 'warning',
					duration: 0,
				});
			}
			this.canvasStore.stopLoading();
		},
		async importWorkflowExact(data: { workflow: IWorkflowDataUpdate }) {
			if (!data.workflow.nodes || !data.workflow.connections) {
				throw new Error('Invalid workflow object');
			}
			this.resetWorkspace();
			data.workflow.nodes = NodeViewUtils.getFixedNodesList(data.workflow.nodes);

			await this.addNodes(data.workflow.nodes as INodeUi[], data.workflow.connections);

			if (data.workflow.pinData) {
				this.workflowsStore.setWorkflowPinData(data.workflow.pinData);
			}
			await this.$nextTick();
			this.canvasStore.zoomToFit();
		},
		async openWorkflowTemplate(templateId: string) {
			this.canvasStore.startLoading();
			this.canvasStore.setLoadingText(this.$locale.baseText('nodeView.loadingTemplate'));
			this.resetWorkspace();

			this.workflowsStore.currentWorkflowExecutions = [];
			this.workflowsStore.activeWorkflowExecution = null;

			let data: IWorkflowTemplate | undefined;
			try {
				void this.externalHooks.run('template.requested', { templateId });
				data = await this.templatesStore.getFixedWorkflowTemplate(templateId);

				if (!data) {
					throw new Error(
						this.$locale.baseText('nodeView.workflowTemplateWithIdCouldNotBeFound', {
							interpolate: { templateId },
						}),
					);
				}
			} catch (error) {
				this.showError(error, this.$locale.baseText('nodeView.couldntImportWorkflow'));
				await this.$router.replace({ name: VIEWS.NEW_WORKFLOW });
				return;
			}

			this.blankRedirect = true;
			await this.$router.replace({ name: VIEWS.NEW_WORKFLOW, query: { templateId } });

			await this.addNodes(data.workflow.nodes, data.workflow.connections);
			this.workflowData = (await this.workflowsStore.getNewWorkflowData(data.name)) || {};
			this.workflowsStore.addToWorkflowMetadata({ templateId });
			await this.$nextTick();
			this.canvasStore.zoomToFit();
			this.uiStore.stateIsDirty = true;

			void this.externalHooks.run('template.open', {
				templateId,
				templateName: data.name,
				workflow: data.workflow,
			});
			this.canvasStore.stopLoading();
		},
		async openWorkflow(workflow: IWorkflowDb) {
			this.canvasStore.startLoading();

			const selectedExecution = this.workflowsStore.activeWorkflowExecution;

			this.resetWorkspace();

			this.workflowsStore.addWorkflow(workflow);
			this.workflowsStore.setActive(workflow.active || false);
			this.workflowsStore.setWorkflowId(workflow.id);
			this.workflowsStore.setWorkflowName({ newName: workflow.name, setStateDirty: false });
			this.workflowsStore.setWorkflowSettings(workflow.settings || {});
			this.workflowsStore.setWorkflowPinData(workflow.pinData || {});
			this.workflowsStore.setWorkflowVersionId(workflow.versionId);
			this.workflowsStore.setWorkflowMetadata(workflow.meta);

			if (workflow.ownedBy) {
				this.workflowsEEStore.setWorkflowOwnedBy({
					workflowId: workflow.id,
					ownedBy: workflow.ownedBy,
				});
			}

			if (workflow.sharedWith) {
				this.workflowsEEStore.setWorkflowSharedWith({
					workflowId: workflow.id,
					sharedWith: workflow.sharedWith,
				});
			}

			if (workflow.usedCredentials) {
				this.workflowsStore.setUsedCredentials(workflow.usedCredentials);
			}

			const tags = (workflow.tags || []) as ITag[];
			const tagIds = tags.map((tag) => tag.id);
			this.workflowsStore.setWorkflowTagIds(tagIds || []);
			this.tagsStore.upsertTags(tags);

			await this.addNodes(workflow.nodes, workflow.connections);

			if (!this.credentialsUpdated) {
				this.uiStore.stateIsDirty = false;
			}
			this.canvasStore.zoomToFit();
			void this.externalHooks.run('workflow.open', {
				workflowId: workflow.id,
				workflowName: workflow.name,
			});
			if (selectedExecution?.workflowId !== workflow.id) {
				this.workflowsStore.activeWorkflowExecution = null;
				this.workflowsStore.currentWorkflowExecutions = [];
			} else {
				this.workflowsStore.activeWorkflowExecution = selectedExecution;
			}
			this.canvasStore.stopLoading();
			this.collaborationStore.notifyWorkflowOpened(workflow.id);
		},
		touchTap(e: MouseEvent | TouchEvent) {
			if (this.isTouchDevice) {
				this.mouseDown(e);
			}
		},
		mouseDown(e: MouseEvent | TouchEvent) {
			// Save the location of the mouse click
			this.lastClickPosition = this.getMousePositionWithinNodeView(e);
			if (e instanceof MouseEvent && e.button === 1) {
				this.moveCanvasKeyPressed = true;
			}

			this.mouseDownMouseSelect(e as MouseEvent, this.moveCanvasKeyPressed);
			this.mouseDownMoveWorkflow(e as MouseEvent, this.moveCanvasKeyPressed);

			// Hide the node-creator
			this.createNodeActive = false;
		},
		mouseUp(e: MouseEvent) {
			if (e.button === 1) {
				this.moveCanvasKeyPressed = false;
			}
			this.mouseUpMouseSelect(e);
			this.mouseUpMoveWorkflow(e);
		},
		keyUp(e: KeyboardEvent) {
			if (e.key === this.controlKeyCode) {
				this.ctrlKeyPressed = false;
			}
			if (e.key === ' ') {
				this.moveCanvasKeyPressed = false;
			}
		},
		async keyDown(e: KeyboardEvent) {
			this.contextMenu.close();

			const ctrlModifier = this.isCtrlKeyPressed(e) && !e.shiftKey && !e.altKey;
			const shiftModifier = e.shiftKey && !e.altKey && !this.isCtrlKeyPressed(e);
			const ctrlAltModifier = this.isCtrlKeyPressed(e) && e.altKey && !e.shiftKey;
			const noModifierKeys = !this.isCtrlKeyPressed(e) && !e.shiftKey && !e.altKey;
			const readOnly = this.isReadOnlyRoute || this.readOnlyEnv;

			if (e.key === 's' && ctrlModifier && !readOnly) {
				e.stopPropagation();
				e.preventDefault();

				if (this.isReadOnlyRoute || this.readOnlyEnv) {
					return;
				}

				void this.callDebounced('onSaveKeyboardShortcut', { debounceTime: 1000 }, e);

				return;
			}

			// @ts-ignore
			const path = e.path || (e.composedPath && e.composedPath());

			// Check if the keys got emitted from a message box or from something
			// else which should ignore the default keybindings
			for (const element of path) {
				if (
					element.className &&
					typeof element.className === 'string' &&
					element.className.includes('ignore-key-press')
				) {
					return;
				}
			}

			// el-dialog or el-message-box element is open
			if (window.document.body.classList.contains('el-popup-parent--hidden')) {
				return;
			}

			if (e.key === 'Escape' && noModifierKeys) {
				this.createNodeActive = false;
				if (this.activeNode) {
					void this.externalHooks.run('dataDisplay.nodeEditingFinished');
					this.ndvStore.activeNodeName = null;
				}

				return;
			}

			// node modal is open
			if (this.activeNode) {
				return;
			}

			const selectedNodes = this.uiStore.getSelectedNodes
				.map((node) => node && this.workflowsStore.getNodeByName(node.name))
				.filter((node) => !!node) as INode[];

			if (e.key === 'd' && noModifierKeys && !readOnly) {
				void this.callDebounced('toggleActivationNodes', { debounceTime: 350 }, selectedNodes);
			} else if (e.key === 'd' && ctrlModifier && !readOnly) {
				if (selectedNodes.length > 0) {
					e.preventDefault();
					void this.duplicateNodes(selectedNodes);
				}
			} else if (e.key === 'p' && noModifierKeys && !readOnly) {
				if (selectedNodes.length > 0) {
					e.preventDefault();
					this.togglePinNodes(selectedNodes, 'keyboard-shortcut');
				}
			} else if ((e.key === 'Delete' || e.key === 'Backspace') && noModifierKeys && !readOnly) {
				e.stopPropagation();
				e.preventDefault();

				void this.callDebounced('deleteNodes', { debounceTime: 500 }, selectedNodes);
			} else if (e.key === 'Tab' && noModifierKeys && !readOnly) {
				this.onToggleNodeCreator({
					source: NODE_CREATOR_OPEN_SOURCES.TAB,
					createNodeActive: !this.createNodeActive && !this.isReadOnlyRoute && !this.readOnlyEnv,
				});
			} else if (e.key === 'Enter' && ctrlModifier && !readOnly) {
				void this.onRunWorkflow();
			} else if (e.key === 'S' && shiftModifier && !readOnly) {
				void this.onAddNodes({ nodes: [{ type: STICKY_NODE_TYPE }], connections: [] });
			} else if (e.key === this.controlKeyCode) {
				this.ctrlKeyPressed = true;
			} else if (e.key === ' ') {
				this.moveCanvasKeyPressed = true;
			} else if (e.key === 'F2' && noModifierKeys && !readOnly) {
				const lastSelectedNode = this.lastSelectedNode;
				if (lastSelectedNode !== null && lastSelectedNode.type !== STICKY_NODE_TYPE) {
					void this.callDebounced(
						'renameNodePrompt',
						{ debounceTime: 1500 },
						lastSelectedNode.name,
					);
				}
			} else if (e.key === 'a' && ctrlModifier) {
				// Select all nodes
				e.stopPropagation();
				e.preventDefault();

				void this.callDebounced('selectAllNodes', { debounceTime: 1000 });
			} else if (e.key === 'c' && ctrlModifier) {
				void this.callDebounced('copyNodes', { debounceTime: 1000 }, selectedNodes);
			} else if (e.key === 'x' && ctrlModifier && !readOnly) {
				// Cut nodes
				e.stopPropagation();
				e.preventDefault();

				void this.callDebounced('cutNodes', { debounceTime: 1000 }, selectedNodes);
			} else if (e.key === 'n' && ctrlAltModifier) {
				// Create a new workflow
				e.stopPropagation();
				e.preventDefault();
				if (this.isDemo) {
					return;
				}

				if (this.$router.currentRoute.name === VIEWS.NEW_WORKFLOW) {
					nodeViewEventBus.emit('newWorkflow');
				} else {
					void this.$router.push({ name: VIEWS.NEW_WORKFLOW });
				}

				this.showMessage({
					title: this.$locale.baseText('nodeView.showMessage.keyDown.title'),
					type: 'success',
				});
			} else if (e.key === 'Enter' && noModifierKeys) {
				// Activate the last selected node
				const lastSelectedNode = this.lastSelectedNode;

				if (lastSelectedNode !== null) {
					if (
						lastSelectedNode.type === STICKY_NODE_TYPE &&
						(this.isReadOnlyRoute || this.readOnlyEnv)
					) {
						return;
					}
					this.ndvStore.activeNodeName = lastSelectedNode.name;
				}
			} else if (e.key === 'ArrowRight' && shiftModifier) {
				// Select all downstream nodes
				e.stopPropagation();
				e.preventDefault();

				void this.callDebounced('selectDownstreamNodes', { debounceTime: 1000 });
			} else if (e.key === 'ArrowRight' && noModifierKeys) {
				// Set child node active
				const lastSelectedNode = this.lastSelectedNode;
				if (lastSelectedNode === null) {
					return;
				}

				const connections = this.workflowsStore.outgoingConnectionsByNodeName(
					lastSelectedNode.name,
				);

				if (connections.main === undefined || connections.main.length === 0) {
					return;
				}

				void this.callDebounced(
					'nodeSelectedByName',
					{ debounceTime: 100 },
					connections.main[0][0].node,
					false,
					true,
				);
			} else if (e.key === 'ArrowLeft' && shiftModifier) {
				// Select all downstream nodes
				e.stopPropagation();
				e.preventDefault();

				void this.callDebounced('selectUpstreamNodes', { debounceTime: 1000 });
			} else if (e.key === 'ArrowLeft' && noModifierKeys) {
				// Set parent node active
				const lastSelectedNode = this.lastSelectedNode;
				if (lastSelectedNode === null) {
					return;
				}

				const workflow = this.getCurrentWorkflow();

				if (!workflow.connectionsByDestinationNode.hasOwnProperty(lastSelectedNode.name)) {
					return;
				}

				const connections = workflow.connectionsByDestinationNode[lastSelectedNode.name];

				if (connections.main === undefined || connections.main.length === 0) {
					return;
				}

				void this.callDebounced(
					'nodeSelectedByName',
					{ debounceTime: 100 },
					connections.main[0][0].node,
					false,
					true,
				);
			} else if (['ArrowUp', 'ArrowDown'].includes(e.key) && noModifierKeys) {
				// Set sibling node as active

				// Check first if it has a parent node
				const lastSelectedNode = this.lastSelectedNode;
				if (lastSelectedNode === null) {
					return;
				}

				const workflow = this.getCurrentWorkflow();

				if (!workflow.connectionsByDestinationNode.hasOwnProperty(lastSelectedNode.name)) {
					return;
				}

				const connections = workflow.connectionsByDestinationNode[lastSelectedNode.name];

				if (!Array.isArray(connections.main) || !connections.main.length) {
					return;
				}

				const parentNode = connections.main[0][0].node;
				const connectionsParent = this.workflowsStore.outgoingConnectionsByNodeName(parentNode);

				if (!Array.isArray(connectionsParent.main) || !connectionsParent.main.length) {
					return;
				}

				// Get all the sibling nodes and their x positions to know which one to set active
				let siblingNode: INodeUi | null;
				let lastCheckedNodePosition = e.key === 'ArrowUp' ? -99999999 : 99999999;
				let nextSelectNode: string | null = null;
				for (const ouputConnections of connectionsParent.main) {
					for (const ouputConnection of ouputConnections) {
						if (ouputConnection.node === lastSelectedNode.name) {
							// Ignore current node
							continue;
						}
						siblingNode = this.workflowsStore.getNodeByName(ouputConnection.node);

						if (siblingNode) {
							if (e.key === 'ArrowUp') {
								// Get the next node on the left
								if (
									siblingNode.position[1] <= lastSelectedNode.position[1] &&
									siblingNode.position[1] > lastCheckedNodePosition
								) {
									nextSelectNode = siblingNode.name;
									lastCheckedNodePosition = siblingNode.position[1];
								}
							} else {
								// Get the next node on the right
								if (
									siblingNode.position[1] >= lastSelectedNode.position[1] &&
									siblingNode.position[1] < lastCheckedNodePosition
								) {
									nextSelectNode = siblingNode.name;
									lastCheckedNodePosition = siblingNode.position[1];
								}
							}
						}
					}
				}

				if (nextSelectNode !== null) {
					void this.callDebounced(
						'nodeSelectedByName',
						{ debounceTime: 100 },
						nextSelectNode,
						false,
						true,
					);
				}
			}
		},

		toggleActivationNodes(nodes: INode[]) {
			if (!this.editAllowedCheck()) {
				return;
			}

			this.nodeHelpers.disableNodes(nodes, true);
		},

		togglePinNodes(nodes: INode[], source: 'keyboard-shortcut' | 'context-menu') {
			if (!this.editAllowedCheck()) {
				return;
			}

			this.historyStore.startRecordingUndo();

			const nextStatePinned = nodes.some(
				(node) => !this.workflowsStore.pinDataByNodeName(node.name),
			);

			for (const node of nodes) {
				const pinnedDataForNode = usePinnedData(node);
				if (nextStatePinned) {
					const dataToPin = this.dataSchema.getInputDataWithPinned(node);
					if (dataToPin.length !== 0) {
						pinnedDataForNode.setData(dataToPin, source);
					}
				} else {
					pinnedDataForNode.unsetData(source);
				}
			}

			this.historyStore.stopRecordingUndo();
		},

		deleteNodes(nodes: INode[]) {
			// Copy "selectedNodes" as the nodes get deleted out of selection
			// when they get deleted and if we would use original it would mess
			// with the index and would so not delete all nodes
			this.historyStore.startRecordingUndo();
			nodes.forEach((node) => {
				this.removeNode(node.name, true, false);
			});
			setTimeout(() => {
				this.historyStore.stopRecordingUndo();
			}, 200);
		},

		selectAllNodes() {
			this.nodes.forEach((node) => {
				this.nodeSelectedByName(node.name);
			});
		},

		selectUpstreamNodes() {
			const lastSelectedNode = this.lastSelectedNode;
			if (lastSelectedNode === null) {
				return;
			}

			this.deselectAllNodes();

			// Get all upstream nodes and select them
			const workflow = this.getCurrentWorkflow();

			const checkNodes = this.getConnectedNodes('upstream', workflow, lastSelectedNode.name);
			for (const nodeName of checkNodes) {
				this.nodeSelectedByName(nodeName);
			}

			// At the end select the previously selected node again
			this.nodeSelectedByName(lastSelectedNode.name);
		},
		selectDownstreamNodes() {
			const lastSelectedNode = this.lastSelectedNode;
			if (lastSelectedNode === null) {
				return;
			}

			this.deselectAllNodes();

			// Get all downstream nodes and select them
			const workflow = this.getCurrentWorkflow();

			const checkNodes = this.getConnectedNodes('downstream', workflow, lastSelectedNode.name);
			for (const nodeName of checkNodes) {
				this.nodeSelectedByName(nodeName);
			}

			// At the end select the previously selected node again
			this.nodeSelectedByName(lastSelectedNode.name);
		},

		pushDownstreamNodes(sourceNodeName: string, margin: number, recordHistory = false) {
			const sourceNode = this.workflowsStore.nodesByName[sourceNodeName];

			const workflow = this.getCurrentWorkflow();

			const checkNodes = this.getConnectedNodes('downstream', workflow, sourceNodeName);
			for (const nodeName of checkNodes) {
				const node = this.workflowsStore.nodesByName[nodeName];
				const oldPosition = node.position;

				if (node.position[0] < sourceNode.position[0]) {
					continue;
				}

				const updateInformation: INodeUpdatePropertiesInformation = {
					name: nodeName,
					properties: {
						position: [node.position[0] + margin, node.position[1]],
					},
				};

				this.workflowsStore.updateNodeProperties(updateInformation);
				this.onNodeMoved(node);

				if (
					(recordHistory && oldPosition[0] !== updateInformation.properties.position[0]) ||
					oldPosition[1] !== updateInformation.properties.position[1]
				) {
					this.historyStore.pushCommandToUndo(
						new MoveNodeCommand(nodeName, oldPosition, updateInformation.properties.position),
						recordHistory,
					);
				}
			}
		},

		cutNodes(nodes: INode[]) {
			const deleteCopiedNodes = !this.isReadOnlyRoute && !this.readOnlyEnv;
			this.copyNodes(nodes, deleteCopiedNodes);
			if (deleteCopiedNodes) {
				this.deleteNodes(nodes);
			}
		},

		copyNodes(nodes: INode[], isCut = false) {
			void this.getNodesToSave(nodes).then((data) => {
				const workflowToCopy: IWorkflowToShare = {
					meta: {
						...(this.workflowsStore.workflow.meta ?? {}),
						instanceId: this.rootStore.instanceId,
					},
					...data,
				};

				this.removeForeignCredentialsFromWorkflow(
					workflowToCopy,
					this.credentialsStore.allCredentials,
				);

				const nodeData = JSON.stringify(workflowToCopy, null, 2);

				this.clipboard.copy(nodeData);
				if (data.nodes.length > 0) {
					if (!isCut) {
						this.showMessage({
							title: 'Copied!',
							message: '',
							type: 'success',
						});
					}
					this.$telemetry.track('User copied nodes', {
						node_types: data.nodes.map((node) => node.type),
						workflow_id: this.workflowsStore.workflowId,
					});
				}
			});
		},
		async stopExecution() {
			const executionId = this.workflowsStore.activeExecutionId;
			if (executionId === null) {
				return;
			}

			try {
				this.stopExecutionInProgress = true;
				await this.workflowsStore.stopCurrentExecution(executionId);
			} catch (error) {
				// Execution stop might fail when the execution has already finished. Let's treat this here.
				const execution = await this.workflowsStore.getExecution(executionId);

				if (execution === undefined) {
					// execution finished but was not saved (e.g. due to low connectivity)

					this.workflowsStore.finishActiveExecution({
						executionId,
						data: { finished: true, stoppedAt: new Date() },
					});
					this.workflowsStore.executingNode.length = 0;
					this.uiStore.removeActiveAction('workflowRunning');

					this.titleSet(this.workflowsStore.workflowName, 'IDLE');
					this.showMessage({
						title: this.$locale.baseText('nodeView.showMessage.stopExecutionCatch.unsaved.title'),
						message: this.$locale.baseText(
							'nodeView.showMessage.stopExecutionCatch.unsaved.message',
						),
						type: 'success',
					});
				} else if (execution?.finished) {
					// execution finished before it could be stopped

					const executedData = {
						data: execution.data,
						finished: execution.finished,
						mode: execution.mode,
						startedAt: execution.startedAt,
						stoppedAt: execution.stoppedAt,
					} as IRun;
					const pushData = {
						data: executedData,
						executionId,
						retryOf: execution.retryOf,
					} as IPushDataExecutionFinished;
					this.workflowsStore.finishActiveExecution(pushData);
					this.titleSet(execution.workflowData.name, 'IDLE');
					this.workflowsStore.executingNode.length = 0;
					this.workflowsStore.setWorkflowExecutionData(executedData as IExecutionResponse);
					this.uiStore.removeActiveAction('workflowRunning');
					this.showMessage({
						title: this.$locale.baseText('nodeView.showMessage.stopExecutionCatch.title'),
						message: this.$locale.baseText('nodeView.showMessage.stopExecutionCatch.message'),
						type: 'success',
					});
				} else {
					this.showError(error, this.$locale.baseText('nodeView.showError.stopExecution.title'));
				}
			}
			this.stopExecutionInProgress = false;

			void this.getWorkflowDataToSave().then((workflowData) => {
				const trackProps = {
					workflow_id: this.workflowsStore.workflowId,
					node_graph_string: JSON.stringify(
						TelemetryHelpers.generateNodesGraph(workflowData as IWorkflowBase, this.getNodeTypes())
							.nodeGraph,
					),
				};

				this.$telemetry.track('User clicked stop workflow execution', trackProps);
			});
		},

		async stopWaitingForWebhook() {
			try {
				await this.workflowsStore.removeTestWebhook(this.workflowsStore.workflowId);
			} catch (error) {
				this.showError(
					error,
					this.$locale.baseText('nodeView.showError.stopWaitingForWebhook.title'),
				);
				return;
			}
		},
		/**
		 * This method gets called when data got pasted into the window
		 */
		async onClipboardPasteEvent(plainTextData: string): Promise<void> {
			if (this.readOnlyEnv) {
				return;
			}

			const currentTab = getNodeViewTab(this.$route);
			if (currentTab === MAIN_HEADER_TABS.WORKFLOW) {
				let workflowData: IWorkflowDataUpdate | undefined;
				if (!this.editAllowedCheck()) {
					return;
				}
				// Check if it is an URL which could contain workflow data
				if (plainTextData.match(/^http[s]?:\/\/.*\.json$/i)) {
					// Pasted data points to a possible workflow JSON file

					if (!this.editAllowedCheck()) {
						return;
					}

					const importConfirm = await this.confirm(
						this.$locale.baseText('nodeView.confirmMessage.onClipboardPasteEvent.message', {
							interpolate: { plainTextData },
						}),
						this.$locale.baseText('nodeView.confirmMessage.onClipboardPasteEvent.headline'),
						{
							type: 'warning',
							confirmButtonText: this.$locale.baseText(
								'nodeView.confirmMessage.onClipboardPasteEvent.confirmButtonText',
							),
							cancelButtonText: this.$locale.baseText(
								'nodeView.confirmMessage.onClipboardPasteEvent.cancelButtonText',
							),
							dangerouslyUseHTMLString: true,
						},
					);

					if (importConfirm !== MODAL_CONFIRM) {
						return;
					}

					workflowData = await this.getWorkflowDataFromUrl(plainTextData);
					if (workflowData === undefined) {
						return;
					}
				} else {
					// Pasted data is is possible workflow data
					try {
						// Check first if it is valid JSON
						workflowData = JSON.parse(plainTextData);

						if (!this.editAllowedCheck()) {
							return;
						}
					} catch (e) {
						// Is no valid JSON so ignore
						return;
					}
				}

				return this.importWorkflowData(workflowData!, 'paste', false);
			}
		},

		// Returns the workflow data from a given URL. If no data gets found or
		// data is invalid it returns undefined and displays an error message by itself.
		async getWorkflowDataFromUrl(url: string): Promise<IWorkflowDataUpdate | undefined> {
			let workflowData: IWorkflowDataUpdate;

			this.canvasStore.startLoading();
			try {
				workflowData = await this.workflowsStore.getWorkflowFromUrl(url);
			} catch (error) {
				this.canvasStore.stopLoading();
				this.showError(
					error,
					this.$locale.baseText('nodeView.showError.getWorkflowDataFromUrl.title'),
				);
				return;
			}
			this.canvasStore.stopLoading();

			return workflowData;
		},

		// Imports the given workflow data into the current workflow
		async importWorkflowData(
			workflowData: IWorkflowToShare,
			source: string,
			importTags = true,
		): Promise<void> {
			// If it is JSON check if it looks on the first look like data we can use
			if (!workflowData.hasOwnProperty('nodes') || !workflowData.hasOwnProperty('connections')) {
				return;
			}

			try {
				const nodeIdMap: { [prev: string]: string } = {};
				if (workflowData.nodes) {
					workflowData.nodes.forEach((node: INode) => {
						//generate new webhookId if workflow already contains a node with the same webhookId
						if (node.webhookId && UPDATE_WEBHOOK_ID_NODE_TYPES.includes(node.type)) {
							const isDuplicate = Object.values(this.getCurrentWorkflow().nodes).some(
								(n) => n.webhookId === node.webhookId,
							);
							if (isDuplicate) {
								node.webhookId = uuid();
							}
						}

						// set all new ids when pasting/importing workflows
						if (node.id) {
							const newId = uuid();
							nodeIdMap[newId] = node.id;
							node.id = newId;
						} else {
							node.id = uuid();
						}
					});
				}

				this.removeUnknownCredentials(workflowData);

				const currInstanceId = this.rootStore.instanceId;

				const nodeGraph = JSON.stringify(
					TelemetryHelpers.generateNodesGraph(workflowData as IWorkflowBase, this.getNodeTypes(), {
						nodeIdMap,
						sourceInstanceId:
							workflowData.meta && workflowData.meta.instanceId !== currInstanceId
								? workflowData.meta.instanceId
								: '',
					}).nodeGraph,
				);
				if (source === 'paste') {
					this.$telemetry.track('User pasted nodes', {
						workflow_id: this.workflowsStore.workflowId,
						node_graph_string: nodeGraph,
					});
				} else if (source === 'duplicate') {
					this.$telemetry.track('User duplicated nodes', {
						workflow_id: this.workflowsStore.workflowId,
						node_graph_string: nodeGraph,
					});
				} else {
					this.$telemetry.track('User imported workflow', {
						source,
						workflow_id: this.workflowsStore.workflowId,
						node_graph_string: nodeGraph,
					});
				}

				// By default we automatically deselect all the currently
				// selected nodes and select the new ones
				this.deselectAllNodes();

				// Fix the node position as it could be totally offscreen
				// and the pasted nodes would so not be directly visible to
				// the user
				this.updateNodePositions(
					workflowData,
					NodeViewUtils.getNewNodePosition(this.nodes, this.lastClickPosition),
				);

				const data = await this.addNodesToWorkflow(workflowData);

				setTimeout(() => {
					data.nodes!.forEach((node: INodeUi) => {
						this.nodeSelectedByName(node.name);
					});
				});

				const tagsEnabled = this.settingsStore.areTagsEnabled;
				if (importTags && tagsEnabled && Array.isArray(workflowData.tags)) {
					const allTags = await this.tagsStore.fetchAll();
					const tagNames = new Set(allTags.map((tag) => tag.name));

					const workflowTags = workflowData.tags as ITag[];
					const notFound = workflowTags.filter((tag) => !tagNames.has(tag.name));

					const creatingTagPromises: Array<Promise<ITag>> = [];
					for (const tag of notFound) {
						const creationPromise = this.tagsStore.create(tag.name).then((tag: ITag) => {
							allTags.push(tag);
							return tag;
						});

						creatingTagPromises.push(creationPromise);
					}

					await Promise.all(creatingTagPromises);

					const tagIds = workflowTags.reduce((accu: string[], imported: ITag) => {
						const tag = allTags.find((tag) => tag.name === imported.name);
						if (tag) {
							accu.push(tag.id);
						}

						return accu;
					}, []);

					this.workflowsStore.addWorkflowTagIds(tagIds);
				}
			} catch (error) {
				this.showError(error, this.$locale.baseText('nodeView.showError.importWorkflowData.title'));
			}
		},

		removeUnknownCredentials(workflow: IWorkflowToShare) {
			if (!workflow?.nodes) return;

			for (const node of workflow.nodes) {
				if (!node.credentials) continue;

				for (const [name, credential] of Object.entries(node.credentials)) {
					if (credential.id === null) continue;

					if (!this.credentialsStore.getCredentialById(credential.id)) {
						delete node.credentials[name];
					}
				}
			}
		},

		onDragOver(event: DragEvent) {
			event.preventDefault();
		},

		async onDrop(event: DragEvent) {
			if (!event.dataTransfer) {
				return;
			}

			const dropData = jsonParse<AddedNodesAndConnections>(
				event.dataTransfer.getData(DRAG_EVENT_DATA_KEY),
			);
			if (dropData) {
				const mousePosition = this.getMousePositionWithinNodeView(event);
				const insertNodePosition = [
					mousePosition[0] - NodeViewUtils.NODE_SIZE / 2 + NodeViewUtils.GRID_SIZE,
					mousePosition[1] - NodeViewUtils.NODE_SIZE / 2,
				] as XYPosition;

				await this.onAddNodes(dropData, true, insertNodePosition);
				this.createNodeActive = false;
			}
		},

		nodeDeselectedByName(nodeName: string) {
			const node = this.workflowsStore.getNodeByName(nodeName);
			if (node) {
				this.nodeDeselected(node);
			}
		},

		nodeSelectedByName(nodeName: string, setActive = false, deselectAllOthers?: boolean) {
			if (deselectAllOthers === true) {
				this.deselectAllNodes();
			}

			const node = this.workflowsStore.getNodeByName(nodeName);
			if (node) {
				this.nodeSelected(node);
				this.uiStore.lastSelectedNode = node.name;
				this.uiStore.lastSelectedNodeOutputIndex = null;
				this.uiStore.lastSelectedNodeEndpointUuid = null;
				this.canvasStore.lastSelectedConnection = null;
				this.canvasStore.newNodeInsertPosition = null;

				if (setActive) {
					this.ndvStore.activeNodeName = node.name;
				}
			}
		},
		showMaxNodeTypeError(nodeTypeData: INodeTypeDescription) {
			const maxNodes = nodeTypeData.maxNodes;
			this.showMessage({
				title: this.$locale.baseText('nodeView.showMessage.showMaxNodeTypeError.title'),
				message: this.$locale.baseText('nodeView.showMessage.showMaxNodeTypeError.message', {
					adjustToNumber: maxNodes,
					interpolate: { nodeTypeDataDisplayName: nodeTypeData.displayName },
				}),
				type: 'error',
				duration: 0,
			});
		},

		async getNewNodeWithDefaultCredential(
			nodeTypeData: INodeTypeDescription,
			overrides: Partial<INodeUi>,
		) {
			let nodeVersion = nodeTypeData.defaultVersion;

			if (nodeVersion === undefined) {
				nodeVersion = Array.isArray(nodeTypeData.version)
					? nodeTypeData.version.slice(-1)[0]
					: nodeTypeData.version;
			}

			const newNodeData: INodeUi = {
				id: uuid(),
				name: overrides.name ?? (nodeTypeData.defaults.name as string),
				type: nodeTypeData.name,
				typeVersion: nodeVersion,
				position: [0, 0],
				parameters: {},
			};

			const credentialPerType = nodeTypeData.credentials
				?.map((type) => this.credentialsStore.getUsableCredentialByType(type.name))
				.flat();

			if (credentialPerType && credentialPerType.length === 1) {
				const defaultCredential = credentialPerType[0];

				const selectedCredentials = this.credentialsStore.getCredentialById(defaultCredential.id);
				const selected = { id: selectedCredentials.id, name: selectedCredentials.name };
				const credentials = {
					[defaultCredential.type]: selected,
				};

				await this.loadNodesProperties(
					[newNodeData].map((node) => ({ name: node.type, version: node.typeVersion })),
				);
				const nodeType = this.nodeTypesStore.getNodeType(newNodeData.type, newNodeData.typeVersion);
				const nodeParameters = NodeHelpers.getNodeParameters(
					nodeType?.properties || [],
					{},
					true,
					false,
					newNodeData,
				);

				if (nodeTypeData.credentials) {
					const authentication = nodeTypeData.credentials.find(
						(type) => type.name === defaultCredential.type,
					);
					if (authentication?.displayOptions?.hide) {
						return newNodeData;
					}

					const authDisplayOptions = authentication?.displayOptions?.show;
					if (!authDisplayOptions) {
						newNodeData.credentials = credentials;
						return newNodeData;
					}

					if (Object.keys(authDisplayOptions).length === 1 && authDisplayOptions.authentication) {
						// ignore complex case when there's multiple dependencies
						newNodeData.credentials = credentials;

						let parameters: { [key: string]: string } = {};
						for (const displayOption of Object.keys(authDisplayOptions)) {
							if (nodeParameters && !nodeParameters[displayOption]) {
								parameters = {};
								newNodeData.credentials = undefined;
								break;
							}
							const optionValue = authDisplayOptions[displayOption]?.[0];
							if (optionValue && typeof optionValue === 'string') {
								parameters[displayOption] = optionValue;
							}
							newNodeData.parameters = {
								...newNodeData.parameters,
								...parameters,
							};
						}
					}
				}
			}
			return newNodeData;
		},

		async injectNode(
			nodeTypeName: string,
			options: AddNodeOptions = {},
			showDetail = true,
			trackHistory = false,
			isAutoAdd = false,
		) {
			const nodeTypeData: INodeTypeDescription | null =
				this.nodeTypesStore.getNodeType(nodeTypeName);

			if (nodeTypeData === null) {
				this.showMessage({
					title: this.$locale.baseText('nodeView.showMessage.addNodeButton.title'),
					message: this.$locale.baseText('nodeView.showMessage.addNodeButton.message', {
						interpolate: { nodeTypeName },
					}),
					type: 'error',
				});
				return;
			}

			if (
				nodeTypeData.maxNodes !== undefined &&
				this.getNodeTypeCount(nodeTypeName) >= nodeTypeData.maxNodes
			) {
				this.showMaxNodeTypeError(nodeTypeData);
				return;
			}

			const newNodeData = await this.getNewNodeWithDefaultCredential(nodeTypeData, {
				name: options.name,
			});

			// when pulling new connection from node or injecting into a connection
			const lastSelectedNode = this.lastSelectedNode;

			if (options.position) {
				newNodeData.position = NodeViewUtils.getNewNodePosition(
					this.canvasStore.getNodesWithPlaceholderNode(),
					options.position,
				);
			} else if (lastSelectedNode) {
				const lastSelectedConnection = this.canvasStore.lastSelectedConnection;
				if (lastSelectedConnection) {
					// set when injecting into a connection
					const [diffX] = NodeViewUtils.getConnectorLengths(lastSelectedConnection);
					if (diffX <= NodeViewUtils.MAX_X_TO_PUSH_DOWNSTREAM_NODES) {
						this.pushDownstreamNodes(
							lastSelectedNode.name,
							NodeViewUtils.PUSH_NODES_OFFSET,
							trackHistory,
						);
					}
				}

				// set when pulling connections
				if (this.canvasStore.newNodeInsertPosition) {
					newNodeData.position = NodeViewUtils.getNewNodePosition(this.nodes, [
						this.canvasStore.newNodeInsertPosition[0] + NodeViewUtils.GRID_SIZE,
						this.canvasStore.newNodeInsertPosition[1] - NodeViewUtils.NODE_SIZE / 2,
					]);
					this.canvasStore.newNodeInsertPosition = null;
				} else {
					let yOffset = 0;
					const workflow = this.getCurrentWorkflow();

					if (lastSelectedConnection) {
						const sourceNodeType = this.nodeTypesStore.getNodeType(
							lastSelectedNode.type,
							lastSelectedNode.typeVersion,
						);

						if (sourceNodeType) {
							const offsets = [
								[-100, 100],
								[-140, 0, 140],
								[-240, -100, 100, 240],
							];

							const sourceNodeOutputs = NodeHelpers.getNodeOutputs(
								workflow,
								lastSelectedNode,
								sourceNodeType,
							);
							const sourceNodeOutputTypes = NodeHelpers.getConnectionTypes(sourceNodeOutputs);

							const sourceNodeOutputMainOutputs = sourceNodeOutputTypes.filter(
								(output) => output === NodeConnectionType.Main,
							);

							if (sourceNodeOutputMainOutputs.length > 1) {
								const offset = offsets[sourceNodeOutputMainOutputs.length - 2];
								const sourceOutputIndex = lastSelectedConnection.__meta
									? lastSelectedConnection.__meta.sourceOutputIndex
									: 0;
								yOffset = offset[sourceOutputIndex];
							}
						}
					}

					let outputs: Array<ConnectionTypes | INodeOutputConfiguration> = [];
					try {
						// It fails when the outputs are an expression. As those nodes have
						// normally no outputs by default and the only reason we need the
						// outputs here is to calculate the position, it is fine to assume
						// that they have no outputs and are so treated as a regular node
						// with only "main" outputs.
						outputs = NodeHelpers.getNodeOutputs(workflow, newNodeData, nodeTypeData);
					} catch (e) {}
					const outputTypes = NodeHelpers.getConnectionTypes(outputs);
					const lastSelectedNodeType = this.nodeTypesStore.getNodeType(
						lastSelectedNode.type,
						lastSelectedNode.typeVersion,
					);

					// If node has only scoped outputs, position it below the last selected node
					if (
						outputTypes.length > 0 &&
						outputTypes.every((outputName) => outputName !== NodeConnectionType.Main)
					) {
						const lastSelectedNodeWorkflow = workflow.getNode(lastSelectedNode.name);
						const lastSelectedInputs = NodeHelpers.getNodeInputs(
							workflow,
							lastSelectedNodeWorkflow!,
							lastSelectedNodeType!,
						);
						const lastSelectedInputTypes = NodeHelpers.getConnectionTypes(lastSelectedInputs);

						const scopedConnectionIndex = (lastSelectedInputTypes || [])
							.filter((input) => input !== NodeConnectionType.Main)
							.findIndex((inputType) => outputs[0] === inputType);

						newNodeData.position = NodeViewUtils.getNewNodePosition(
							this.nodes,
							[
								lastSelectedNode.position[0] +
									(NodeViewUtils.NODE_SIZE /
										(Math.max(lastSelectedNodeType?.inputs?.length ?? 1), 1)) *
										scopedConnectionIndex,
								lastSelectedNode.position[1] + NodeViewUtils.PUSH_NODES_OFFSET,
							],
							[100, 0],
						);
					} else {
						// Has only main outputs or no outputs at all
						const inputs = NodeHelpers.getNodeInputs(
							workflow,
							lastSelectedNode,
							lastSelectedNodeType!,
						);
						const inputsTypes = NodeHelpers.getConnectionTypes(inputs);

						let pushOffset = NodeViewUtils.PUSH_NODES_OFFSET;
						if (!!inputsTypes.find((input) => input !== NodeConnectionType.Main)) {
							// If the node has scoped inputs, push it down a bit more
							pushOffset += 150;
						}

						// If a node is active then add the new node directly after the current one
						newNodeData.position = NodeViewUtils.getNewNodePosition(
							this.nodes,
							[lastSelectedNode.position[0] + pushOffset, lastSelectedNode.position[1] + yOffset],
							[100, 0],
						);
					}
				}
			} else {
				// If added node is a trigger and it's the first one added to the canvas
				// we place it at canvasAddButtonPosition to replace the canvas add button
				const position =
					this.nodeTypesStore.isTriggerNode(nodeTypeName) && !this.containsTrigger
						? this.canvasStore.canvasAddButtonPosition
						: // If no node is active find a free spot
						  (this.lastClickPosition as XYPosition);

				newNodeData.position = NodeViewUtils.getNewNodePosition(this.nodes, position);
			}

			const localizedName = this.locale.localizeNodeName(newNodeData.name, newNodeData.type);

			newNodeData.name = this.uniqueNodeName(localizedName);

			if (nodeTypeData.webhooks?.length) {
				newNodeData.webhookId = uuid();
			}

			await this.addNodes([newNodeData], undefined, trackHistory);
			this.workflowsStore.setNodePristine(newNodeData.name, true);

			this.uiStore.stateIsDirty = true;

			if (nodeTypeName === STICKY_NODE_TYPE) {
				this.$telemetry.trackNodesPanel('nodeView.addSticky', {
					workflow_id: this.workflowsStore.workflowId,
				});
			} else {
				void this.externalHooks.run('nodeView.addNodeButton', { nodeTypeName });
				useSegment().trackAddedTrigger(nodeTypeName);
				const trackProperties: ITelemetryTrackProperties = {
					node_type: nodeTypeName,
					node_version: newNodeData.typeVersion,
					is_auto_add: isAutoAdd,
					workflow_id: this.workflowsStore.workflowId,
					drag_and_drop: options.dragAndDrop,
				};

				if (lastSelectedNode) {
					trackProperties.input_node_type = lastSelectedNode.type;
				}

				this.$telemetry.trackNodesPanel('nodeView.addNodeButton', trackProperties);
			}

			// Automatically deselect all nodes and select the current one and also active
			// current node. But only if it's added manually by the user (not by undo/redo mechanism)
			if (trackHistory) {
				this.deselectAllNodes();
				setTimeout(() => {
					this.nodeSelectedByName(
						newNodeData.name,
						showDetail && nodeTypeName !== STICKY_NODE_TYPE,
					);
				});
			}

			return newNodeData;
		},
		getConnection(
			sourceNodeName: string,
			sourceNodeOutputIndex: number,
			targetNodeName: string,
			targetNodeOuputIndex: number,
			type: ConnectionTypes,
		): IConnection | undefined {
			const nodeConnections =
				this.workflowsStore.outgoingConnectionsByNodeName(sourceNodeName)[type];
			if (nodeConnections) {
				const connections: IConnection[] | null = nodeConnections[sourceNodeOutputIndex];

				if (connections) {
					return connections.find(
						(connection: IConnection) =>
							connection.node === targetNodeName && connection.index === targetNodeOuputIndex,
					);
				}
			}

			return undefined;
		},
		connectTwoNodes(
			sourceNodeName: string,
			sourceNodeOutputIndex: number,
			targetNodeName: string,
			targetNodeOutputIndex: number,
			type: ConnectionTypes,
		) {
			this.uiStore.stateIsDirty = true;

			const sourceNode = this.workflowsStore.getNodeByName(sourceNodeName);
			const targetNode = this.workflowsStore.getNodeByName(targetNodeName);

			if (
				sourceNode &&
				targetNode &&
				!this.checkNodeConnectionAllowed(sourceNode, targetNode, type)
			) {
				return;
			}

			if (
				this.getConnection(
					sourceNodeName,
					sourceNodeOutputIndex,
					targetNodeName,
					targetNodeOutputIndex,
					type,
				)
			) {
				return;
			}

			const connectionData = [
				{
					node: sourceNodeName,
					type,
					index: sourceNodeOutputIndex,
				},
				{
					node: targetNodeName,
					type,
					index: targetNodeOutputIndex,
				},
			] as [IConnection, IConnection];

			this.__addConnection(connectionData);
		},
		async addNode(
			nodeTypeName: string,
			options: AddNodeOptions = {},
			showDetail = true,
			trackHistory = false,
			isAutoAdd = false,
		) {
			if (!this.editAllowedCheck()) {
				return;
			}

			const lastSelectedNode = this.lastSelectedNode;
			const lastSelectedNodeOutputIndex = this.uiStore.lastSelectedNodeOutputIndex;
			const lastSelectedNodeEndpointUuid = this.uiStore.lastSelectedNodeEndpointUuid;
			const lastSelectedConnection = this.canvasStore.lastSelectedConnection;

			this.historyStore.startRecordingUndo();

			const newNodeData = await this.injectNode(
				nodeTypeName,
				options,
				showDetail,
				trackHistory,
				isAutoAdd,
			);
			if (!newNodeData) {
				return;
			}

			const outputIndex = lastSelectedNodeOutputIndex || 0;
			const targetEndpoint = lastSelectedNodeEndpointUuid || '';

			// Handle connection of scoped_endpoint types
			if (lastSelectedNodeEndpointUuid && !isAutoAdd) {
				const lastSelectedEndpoint = this.instance.getEndpoint(lastSelectedNodeEndpointUuid);
				if (
					lastSelectedEndpoint &&
					this.checkNodeConnectionAllowed(
						lastSelectedNode!,
						newNodeData,
						lastSelectedEndpoint.scope as NodeConnectionType,
					)
				) {
					const connectionType = lastSelectedEndpoint.scope as ConnectionTypes;
					const newNodeElement = this.instance.getManagedElement(newNodeData.id);
					const newNodeConnections = this.instance.getEndpoints(newNodeElement);
					const viableConnection = newNodeConnections.find((conn) => {
						return (
							conn.scope === connectionType &&
							lastSelectedEndpoint.parameters.connection !== conn.parameters.connection
						);
					});

					this.instance?.connect({
						uuids: [targetEndpoint, viableConnection?.uuid || ''],
						detachable: !this.isReadOnlyRoute && !this.readOnlyEnv,
					});
					this.historyStore.stopRecordingUndo();
					return;
				}
			}
			// If a node is last selected then connect between the active and its child ones
			if (lastSelectedNode && !isAutoAdd) {
				await this.$nextTick();

				if (lastSelectedConnection?.__meta) {
					this.__deleteJSPlumbConnection(lastSelectedConnection, trackHistory);

					const targetNodeName = lastSelectedConnection.__meta.targetNodeName;
					const targetOutputIndex = lastSelectedConnection.__meta.targetOutputIndex;
					this.connectTwoNodes(
						newNodeData.name,
						0,
						targetNodeName,
						targetOutputIndex,
						NodeConnectionType.Main,
					);
				}

				// Connect active node to the newly created one
				this.connectTwoNodes(
					lastSelectedNode.name,
					outputIndex,
					newNodeData.name,
					0,
					NodeConnectionType.Main,
				);
			}
			this.historyStore.stopRecordingUndo();
		},
		getNodeCreatorFilter(nodeName: string, outputType?: NodeConnectionType) {
			let filter;
			const workflow = this.getCurrentWorkflow();
			const workflowNode = workflow.getNode(nodeName);
			if (!workflowNode) return { nodes: [] };

			const nodeType = this.nodeTypesStore.getNodeType(
				workflowNode?.type,
				workflowNode.typeVersion,
			);
			if (nodeType) {
				const inputs = NodeHelpers.getNodeInputs(workflow, workflowNode, nodeType);

				const filterFound = inputs.filter((input) => {
					if (typeof input === 'string' || input.type !== outputType || !input.filter) {
						// No filters defined or wrong connection type
						return false;
					}

					return true;
				}) as INodeInputConfiguration[];

				if (filterFound.length) {
					filter = filterFound[0].filter;
				}
			}

			return filter;
		},
		insertNodeAfterSelected(info: {
			sourceId: string;
			index: number;
			eventSource: NodeCreatorOpenSource;
			connection?: Connection;
			nodeCreatorView?: string;
			outputType?: NodeConnectionType;
			endpointUuid?: string;
		}) {
			const type = info.outputType ?? NodeConnectionType.Main;
			// Get the node and set it as active that new nodes
			// which get created get automatically connected
			// to it.
			const sourceNode = this.workflowsStore.getNodeById(info.sourceId);
			if (!sourceNode) {
				return;
			}

			this.uiStore.lastSelectedNode = sourceNode.name;
			this.uiStore.lastSelectedNodeEndpointUuid =
				info.endpointUuid ?? info.connection?.target.jtk?.endpoint.uuid;
			this.uiStore.lastSelectedNodeOutputIndex = info.index;
			this.canvasStore.newNodeInsertPosition = null;

			if (info.connection) {
				this.canvasStore.lastSelectedConnection = info.connection;
			}

			this.onToggleNodeCreator({
				source: info.eventSource,
				createNodeActive: true,
				nodeCreatorView: info.nodeCreatorView,
			});

			// TODO: The animation is a bit glitchy because we're updating view stack immediately
			// after the node creator is opened
			const isOutput = info.connection?.endpoints[0].parameters.connection === 'source';
			const isScopedConnection =
				type !== NodeConnectionType.Main && Object.values(NodeConnectionType).includes(type);

			if (isScopedConnection) {
				useViewStacks()
					.gotoCompatibleConnectionView(
						type,
						isOutput,
						this.getNodeCreatorFilter(sourceNode.name, type),
					)
					.catch((e) => {});
			}
		},
		async onEventConnectionAbort(connection: Connection) {
			try {
				if (this.dropPrevented) {
					this.dropPrevented = false;
					return;
				}
				if (this.pullConnActiveNodeName) {
					const sourceNode = this.workflowsStore.getNodeById(connection.parameters.nodeId);
					const connectionType = connection.parameters.type ?? NodeConnectionType.Main;
					const overrideTargetEndpoint = connection?.connector
						?.overrideTargetEndpoint as Endpoint | null;

					if (sourceNode) {
						const isTarget = connection.parameters.connection === 'target';
						const sourceNodeName = isTarget ? this.pullConnActiveNodeName : sourceNode.name;
						const targetNodeName = isTarget ? sourceNode.name : this.pullConnActiveNodeName;
						const outputIndex = connection.parameters.index;
						NodeViewUtils.resetConnectionAfterPull(connection);
						await this.$nextTick();

						this.connectTwoNodes(
							sourceNodeName,
							outputIndex,
							targetNodeName,
							overrideTargetEndpoint?.parameters?.index ?? 0,
							connectionType,
						);
						this.pullConnActiveNodeName = null;
						this.dropPrevented = false;
					}
					return;
				}

				this.insertNodeAfterSelected({
					sourceId: connection.parameters.nodeId,
					index: connection.parameters.index,
					eventSource: NODE_CREATOR_OPEN_SOURCES.NODE_CONNECTION_DROP,
					connection,
					outputType: connection.parameters.type,
				});
			} catch (e) {
				console.error(e);
			}
		},
		checkNodeConnectionAllowed(
			sourceNode: INodeUi,
			targetNode: INodeUi,
			targetInfoType: NodeConnectionType,
		): boolean {
			const targetNodeType = this.nodeTypesStore.getNodeType(
				targetNode.type,
				targetNode.typeVersion,
			);

			if (targetNodeType?.inputs?.length) {
				const workflow = this.getCurrentWorkflow();
				const workflowNode = workflow.getNode(targetNode.name);
				let inputs: Array<ConnectionTypes | INodeInputConfiguration> = [];
				if (targetNodeType) {
					inputs = NodeHelpers.getNodeInputs(workflow, workflowNode!, targetNodeType);
				}

				for (const input of inputs || []) {
					if (typeof input === 'string' || input.type !== targetInfoType || !input.filter) {
						// No filters defined or wrong connection type
						continue;
					}

					if (input.filter.nodes.length) {
						if (!input.filter.nodes.includes(sourceNode.type)) {
							this.dropPrevented = true;
							this.showToast({
								title: this.$locale.baseText('nodeView.showError.nodeNodeCompatible.title'),
								message: this.$locale.baseText('nodeView.showError.nodeNodeCompatible.message', {
									interpolate: { sourceNodeName: sourceNode.name, targetNodeName: targetNode.name },
								}),
								type: 'error',
								duration: 5000,
							});
							return false;
						}
					}
				}
			}
			return true;
		},
		onInterceptBeforeDrop(info: BeforeDropParams) {
			try {
				let sourceInfo: ComponentParameters;
				let targetInfo: ComponentParameters;
				if (info.connection.endpoints[0].parameters.connection === 'target') {
					sourceInfo = info.dropEndpoint.parameters;
					targetInfo = info.connection.endpoints[0].parameters;
				} else {
					sourceInfo = info.connection.endpoints[0].parameters;
					targetInfo = info.dropEndpoint.parameters;
				}

				if (
					sourceInfo.type !== targetInfo.type ||
					sourceInfo.connection === targetInfo.connection
				) {
					this.dropPrevented = true;
					return false;
				}

				const sourceNode = this.workflowsStore.getNodeById(sourceInfo.nodeId);
				const targetNode = this.workflowsStore.getNodeById(targetInfo.nodeId);

				const sourceNodeName = sourceNode?.name || '';
				const targetNodeName = targetNode?.name || '';

				if (sourceNode && targetNode) {
					if (!this.checkNodeConnectionAllowed(sourceNode, targetNode, targetInfo.type)) {
						return false;
					}
				}

				// check for duplicates
				if (
					this.getConnection(
						sourceNodeName,
						sourceInfo.index,
						targetNodeName,
						targetInfo.index,
						sourceInfo.type,
					)
				) {
					this.dropPrevented = true;
					this.pullConnActiveNodeName = null;
					return false;
				}

				return true;
			} catch (e) {
				console.error(e);
				return true;
			}
		},
		onEventConnection(info: ConnectionEstablishedParams) {
			try {
				if (info.sourceEndpoint.parameters.connection === 'target') {
					// Allow that not "main" connections can also be dragged the other way around
					// so switch them around if necessary
					const tempEndpoint = info.sourceEndpoint;
					info.sourceEndpoint = info.targetEndpoint;
					info.targetEndpoint = tempEndpoint;
				}

				const sourceInfo = info.sourceEndpoint.parameters;
				const targetInfo = info.targetEndpoint.parameters;

				const sourceNodeName = this.workflowsStore.getNodeById(sourceInfo.nodeId)?.name;
				const targetNodeName = this.workflowsStore.getNodeById(targetInfo.nodeId)?.name;

				if (sourceNodeName && targetNodeName) {
					info.connection.__meta = {
						sourceNodeName,
						sourceOutputIndex: sourceInfo.index,
						targetNodeName,
						targetOutputIndex: targetInfo.index,
					};
				}

				NodeViewUtils.resetConnection(info.connection);
				NodeViewUtils.moveBackInputLabelPosition(info.targetEndpoint);

				const connectionData: [IConnection, IConnection] = [
					{
						node: sourceNodeName,
						type: sourceInfo.type,
						index: sourceInfo.index,
					},
					{
						node: targetNodeName,
						type: targetInfo.type,
						index: targetInfo.index,
					},
				];

				this.dropPrevented = true;
				this.workflowsStore.addConnection({ connection: connectionData });

				if (!this.isReadOnlyRoute && !this.readOnlyEnv) {
					NodeViewUtils.hideOutputNameLabel(info.sourceEndpoint);
					NodeViewUtils.addConnectionActionsOverlay(
						info.connection,
						() => {
							this.activeConnection = null;
							this.__deleteJSPlumbConnection(info.connection);
						},
						() => {
							this.insertNodeAfterSelected({
								sourceId: info.sourceEndpoint.parameters.nodeId,
								index: sourceInfo.index,
								connection: info.connection,
								eventSource: NODE_CREATOR_OPEN_SOURCES.NODE_CONNECTION_ACTION,
							});
						},
					);

					const endpointArrow = NodeViewUtils.getOverlay(
						info.connection,
						OVERLAY_ENDPOINT_ARROW_ID,
					);
					if (sourceInfo.type !== NodeConnectionType.Main) {
						// Not "main" connections get a different connection style
						info.connection.setPaintStyle(
							getConnectorPaintStyleData(info.connection, info.sourceEndpoint.parameters.category),
						);
						endpointArrow?.setVisible(false);
					}
				}
				this.dropPrevented = false;
				if (!this.isLoading) {
					this.uiStore.stateIsDirty = true;
					if (!this.suspendRecordingDetachedConnections) {
						this.historyStore.pushCommandToUndo(new AddConnectionCommand(connectionData));
					}
					// When we add multiple nodes, this event could be fired hundreds of times for large workflows.
					// And because the updateNodesInputIssues() method is quite expensive, we only call it if not in insert mode
					if (!this.isInsertingNodes) {
						this.nodeHelpers.updateNodesInputIssues();
						this.resetEndpointsErrors();
						setTimeout(() => {
							NodeViewUtils.addConnectionTestData(
								info.source,
								info.target,
								info.connection?.connector?.hasOwnProperty('canvas')
									? (info.connection.connector.canvas as HTMLElement)
									: undefined,
							);
						}, 0);
					}
				}
			} catch (e) {
				console.error(e);
			}
		},
		addConectionsTestData() {
			this.instance.connections.forEach((connection) => {
				NodeViewUtils.addConnectionTestData(
					connection.source,
					connection.target,
					connection?.connector?.hasOwnProperty('canvas')
						? (connection?.connector.canvas as HTMLElement)
						: undefined,
				);
			});
		},
		onDragMove() {
			const totalNodes = this.nodes.length;
			void this.callDebounced('updateConnectionsOverlays', {
				debounceTime: totalNodes > 20 ? 200 : 0,
			});
		},
		updateConnectionsOverlays() {
			this.instance?.connections.forEach((connection) => {
				NodeViewUtils.showOrHideItemsLabel(connection);
				NodeViewUtils.showOrHideMidpointArrow(connection);

				Object.values(connection.overlays).forEach((overlay) => {
					if (!overlay.canvas) return;
					this.instance?.repaint(overlay.canvas);
				});
			});
		},
		isConnectionActive(connection: Connection | null) {
			if (!connection?.id || !this.activeConnection?.id) return false;

			return this.activeConnection?.id === connection.id;
		},
		onConnectionMouseOver(connection: Connection) {
			try {
				if (this.exitTimer !== undefined) {
					clearTimeout(this.exitTimer);
					this.exitTimer = undefined;
				}

				if (
					// eslint-disable-next-line no-constant-binary-expression
					this.isReadOnlyRoute ??
					this.readOnlyEnv ??
					this.enterTimer ??
					!connection ??
					this.isConnectionActive(connection)
				)
					return;

				this.enterTimer = setTimeout(() => {
					// If there is already an active connection then hide it first
					if (this.activeConnection && !this.isConnectionActive(connection)) {
						NodeViewUtils.hideConnectionActions(this.activeConnection);
					}
					this.enterTimer = undefined;
					if (connection) {
						NodeViewUtils.showConnectionActions(connection);
						this.activeConnection = connection;
					}
				}, 150);
			} catch (e) {
				console.error(e);
			}
		},
		onConnectionMouseOut(connection: Connection) {
			try {
				if (this.exitTimer) return;

				if (this.enterTimer) {
					clearTimeout(this.enterTimer);
					this.enterTimer = undefined;
				}

				if (
					// eslint-disable-next-line no-constant-binary-expression
					this.isReadOnlyRoute ??
					this.readOnlyEnv ??
					!connection ??
					!this.isConnectionActive(connection)
				)
					return;

				this.exitTimer = setTimeout(() => {
					this.exitTimer = undefined;

					if (connection && this.isConnectionActive(connection)) {
						NodeViewUtils.hideConnectionActions(this.activeConnection);
						this.activeConnection = null;
					}
				}, 500);
			} catch (e) {
				console.error(e);
			}
		},
		onConnectionMoved(info: ConnectionMovedParams) {
			try {
				// When a connection gets moved from one node to another it for some reason
				// calls the "connection" event but not the "connectionDetached" one. So we listen
				// additionally to the "connectionMoved" event and then only delete the existing connection.

				NodeViewUtils.resetInputLabelPosition(info.connection);

				const sourceInfo = info.connection.parameters;
				const targetInfo = info.originalEndpoint.parameters;

				const connectionInfo = [
					{
						node: this.workflowsStore.getNodeById(sourceInfo.nodeId)?.name || '',
						type: sourceInfo.type,
						index: sourceInfo.index,
					},
					{
						node: this.workflowsStore.getNodeById(targetInfo.nodeId)?.name || '',
						type: targetInfo.type,
						index: targetInfo.index,
					},
				] as [IConnection, IConnection];

				this.__removeConnection(connectionInfo, false);
			} catch (e) {
				console.error(e);
			}
		},
		onEndpointMouseOver(endpoint: Endpoint, mouse) {
			// This event seems bugged. It gets called constantly even when the mouse is not over the endpoint
			// if the endpoint has a connection attached to it. So we need to check if the mouse is actually over
			// the endpoint.
			if (!endpoint.isTarget || mouse.target !== endpoint.endpoint.canvas) return;
			this.instance.setHover(endpoint, true);
		},
		onEndpointMouseOut(endpoint: Endpoint) {
			if (!endpoint.isTarget) return;
			this.instance.setHover(endpoint, false);
		},
		async onConnectionDetached(info: ConnectionDetachedParams) {
			try {
				if (info.sourceEndpoint.parameters.connection === 'target') {
					// Allow that not "main" connections can also be dragged the other way around
					const tempEndpoint = info.sourceEndpoint;
					info.sourceEndpoint = info.targetEndpoint;
					info.targetEndpoint = tempEndpoint;
				}

				const connectionInfo: [IConnection, IConnection] | null = getConnectionInfo(info);
				NodeViewUtils.resetInputLabelPosition(info.targetEndpoint);
				NodeViewUtils.showOutputNameLabel(info.sourceEndpoint, info.connection);

				info.connection.removeOverlays();
				this.__removeConnectionByConnectionInfo(info, false, false);

				if (this.pullConnActiveNodeName) {
					// establish new connection when dragging connection from one node to another
					this.historyStore.startRecordingUndo();
					const sourceNode = this.workflowsStore.getNodeById(info.connection.parameters.nodeId);
					const sourceNodeName = sourceNode.name;
					const outputIndex = info.connection.parameters.index;
					const overrideTargetEndpoint = info.connection.connector
						.overrideTargetEndpoint as Endpoint | null;

					if (connectionInfo) {
						this.historyStore.pushCommandToUndo(new RemoveConnectionCommand(connectionInfo));
					}
					this.connectTwoNodes(
						sourceNodeName,
						outputIndex,
						this.pullConnActiveNodeName,
						overrideTargetEndpoint?.parameters?.index ?? 0,
						NodeConnectionType.Main,
					);
					this.pullConnActiveNodeName = null;
					await this.$nextTick();
					this.historyStore.stopRecordingUndo();
				} else if (
					!this.historyStore.bulkInProgress &&
					!this.suspendRecordingDetachedConnections &&
					connectionInfo
				) {
					// Ff connection being detached by user, save this in history
					// but skip if it's detached as a side effect of bulk undo/redo or node rename process
					const removeCommand = new RemoveConnectionCommand(connectionInfo, this);
					this.historyStore.pushCommandToUndo(removeCommand);
				}

				void this.nodeHelpers.updateNodesInputIssues();
			} catch (e) {
				console.error(e);
			}
		},
		onConnectionDrag(connection: Connection) {
			// The overlays are visible by default so we need to hide the midpoint arrow
			// manually
			connection.overlays['midpoint-arrow']?.setVisible(false);
			try {
				this.pullConnActiveNodeName = null;
				this.pullConnActive = true;
				this.canvasStore.newNodeInsertPosition = null;
				NodeViewUtils.hideConnectionActions(connection);
				NodeViewUtils.resetConnection(connection);

				const scope = connection.scope as ConnectionTypes;
				const scopedEndpoints = Array.from(
					document.querySelectorAll(`[data-jtk-scope-${scope}=true]`),
				);
				const connectionType = connection.parameters.connection;
				const requiredType = connectionType === 'source' ? 'target' : 'source';

				const filteredEndpoints = scopedEndpoints.filter((el) => {
					const endpoint = el.jtk.endpoint as Endpoint;
					if (!endpoint) return false;

					// Prevent snapping(but not connecting) to the same node
					const isSameNode = endpoint.parameters.nodeId === connection.parameters.nodeId;
					const endpointType = endpoint.parameters.connection;

					return !isSameNode && endpointType === requiredType;
				});

				const onMouseMove = (e: MouseEvent | TouchEvent) => {
					if (!connection) {
						return;
					}

					const intersectingEndpoints = filteredEndpoints
						.filter((element: Element) => {
							const endpoint = element.jtk.endpoint as Endpoint;

							if (element.classList.contains('jtk-floating-endpoint')) {
								return false;
							}
							const isEndpointIntersect = NodeViewUtils.isElementIntersection(element, e, 50);
							const isNodeElementIntersect = NodeViewUtils.isElementIntersection(
								endpoint.element,
								e,
								30,
							);

							if (isEndpointIntersect || isNodeElementIntersect) {
								const node = this.workflowsStore.getNodeById(endpoint.parameters.nodeId);

								if (node) {
									const nodeType = this.nodeTypesStore.getNodeType(node.type, node.typeVersion);

									if (!nodeType) return false;

									return true;
								}
							}

							return false;
						})
						.sort((a, b) => {
							const aEndpointIntersect = NodeViewUtils.calculateElementIntersection(a, e, 50);
							const bEndpointIntersect = NodeViewUtils.calculateElementIntersection(b, e, 50);

							// If both intersections are null, treat them as equal
							if (!aEndpointIntersect?.y && !bEndpointIntersect?.y) {
								return 0;
							}

							// If one intersection is null, sort the non-null one first
							if (!aEndpointIntersect?.y) return 1;
							if (!bEndpointIntersect?.y) return -1;

							// Otherwise, sort by ascending Y distance
							return bEndpointIntersect.y - aEndpointIntersect.y;
						});

					if (intersectingEndpoints.length > 0) {
						const intersectingEndpoint = intersectingEndpoints[0];
						const endpoint = intersectingEndpoint.jtk.endpoint as Endpoint;
						const node = this.workflowsStore.getNodeById(endpoint.parameters.nodeId);

						this.pullConnActiveNodeName = node?.name ?? null;

						NodeViewUtils.showDropConnectionState(connection, endpoint);
					} else {
						NodeViewUtils.showPullConnectionState(connection);
						this.pullConnActiveNodeName = null;
					}
				};

				const onMouseUp = (e: MouseEvent | TouchEvent) => {
					this.pullConnActive = false;
					this.canvasStore.newNodeInsertPosition = this.getMousePositionWithinNodeView(e);
					NodeViewUtils.resetConnectionAfterPull(connection);
					window.removeEventListener('mousemove', onMouseMove);
					window.removeEventListener('mouseup', onMouseUp);

					this.connectionDragScope = {
						type: null,
						connection: null,
					};
				};

				window.addEventListener('mousemove', onMouseMove);
				window.addEventListener('touchmove', onMouseMove);
				window.addEventListener('mouseup', onMouseUp);
				window.addEventListener('touchend', onMouseMove);

				this.connectionDragScope = {
					type: connection.parameters.type,
					connection: connection.parameters.connection,
				};
			} catch (e) {
				console.error(e);
			}
		},
		onConnectionDragAbortDetached(connection: Connection) {
			Object.values(this.instance?.endpointsByElement)
				.flatMap((endpoints) => Object.values(endpoints))
				.filter((endpoint) => endpoint.endpoint.type === 'N8nPlus')
				.forEach((endpoint) => setTimeout(() => endpoint.instance.revalidate(endpoint.element), 0));
		},
		onPlusEndpointClick(endpoint: Endpoint) {
			if (endpoint?.__meta) {
				this.insertNodeAfterSelected({
					sourceId: endpoint.__meta.nodeId,
					index: endpoint.__meta.index,
					eventSource: NODE_CREATOR_OPEN_SOURCES.PLUS_ENDPOINT,
					outputType: endpoint.scope as ConnectionTypes,
					endpointUuid: endpoint.uuid,
				});
			}
		},
		onAddInputEndpointClick(endpoint: Endpoint) {
			if (endpoint?.__meta) {
				this.insertNodeAfterSelected({
					sourceId: endpoint.__meta.nodeId,
					index: endpoint.__meta.index,
					eventSource: NODE_CREATOR_OPEN_SOURCES.ADD_INPUT_ENDPOINT,
					nodeCreatorView: AI_NODE_CREATOR_VIEW,
					outputType: endpoint.scope as ConnectionTypes,
					endpointUuid: endpoint.uuid,
				});
			}
		},
		bindCanvasEvents() {
			if (this.eventsAttached) return;
			this.instance.bind(EVENT_CONNECTION_ABORT, this.onEventConnectionAbort);

			this.instance.bind(INTERCEPT_BEFORE_DROP, this.onInterceptBeforeDrop);

			this.instance.bind(EVENT_CONNECTION, this.onEventConnection);

			this.instance.bind(EVENT_DRAG_MOVE, this.onDragMove);
			this.instance.bind(EVENT_CONNECTION_MOUSEOVER, this.onConnectionMouseOver);
			this.instance.bind(EVENT_CONNECTION_MOUSEOUT, this.onConnectionMouseOut);

			this.instance.bind(EVENT_CONNECTION_MOVED, this.onConnectionMoved);
			this.instance.bind(EVENT_ENDPOINT_MOUSEOVER, this.onEndpointMouseOver);
			this.instance.bind(EVENT_ENDPOINT_MOUSEOUT, this.onEndpointMouseOut);
			this.instance.bind(EVENT_CONNECTION_DETACHED, this.onConnectionDetached);
			this.instance.bind(EVENT_CONNECTION_DRAG, this.onConnectionDrag);
			this.instance.bind(
				[EVENT_CONNECTION_DRAG, EVENT_CONNECTION_ABORT, EVENT_CONNECTION_DETACHED],
				this.onConnectionDragAbortDetached,
			);
			this.instance.bind(EVENT_PLUS_ENDPOINT_CLICK, this.onPlusEndpointClick);
			this.instance.bind(EVENT_ADD_INPUT_ENDPOINT_CLICK, this.onAddInputEndpointClick);

			this.eventsAttached = true;
		},
		unbindCanvasEvents() {
			this.instance.unbind(EVENT_CONNECTION_ABORT, this.onEventConnectionAbort);

			this.instance.unbind(INTERCEPT_BEFORE_DROP, this.onInterceptBeforeDrop);

			this.instance.unbind(EVENT_CONNECTION, this.onEventConnection);

			this.instance.unbind(EVENT_DRAG_MOVE, this.onDragMove);
			this.instance.unbind(EVENT_CONNECTION_MOUSEOVER, this.onConnectionMouseOver);
			this.instance.unbind(EVENT_CONNECTION_MOUSEOUT, this.onConnectionMouseOut);

			this.instance.unbind(EVENT_CONNECTION_MOVED, this.onConnectionMoved);
			this.instance.unbind(EVENT_ENDPOINT_MOUSEOVER, this.onEndpointMouseOver);
			this.instance.unbind(EVENT_ENDPOINT_MOUSEOUT, this.onEndpointMouseOut);
			this.instance.unbind(EVENT_CONNECTION_DETACHED, this.onConnectionDetached);
			this.instance.unbind(EVENT_CONNECTION_DRAG, this.onConnectionDrag);

			this.instance.unbind(EVENT_CONNECTION_DRAG, this.onConnectionDragAbortDetached);
			this.instance.unbind(EVENT_CONNECTION_ABORT, this.onConnectionDragAbortDetached);
			this.instance.unbind(EVENT_CONNECTION_DETACHED, this.onConnectionDragAbortDetached);
			this.instance.unbind(EVENT_PLUS_ENDPOINT_CLICK, this.onPlusEndpointClick);
			this.instance.unbind(EVENT_ADD_INPUT_ENDPOINT_CLICK, this.onAddInputEndpointClick);
			this.eventsAttached = false;
		},
		unbindEndpointEventListeners(bind = true) {
			if (this.instance) {
				// Get all the endpoints and unbind the events
				const elements = this.instance.getManagedElements();
				for (const element of Object.values(elements)) {
					const endpoints = element.endpoints;
					for (const endpoint of endpoints || []) {
						const endpointInstance = endpoint?.endpoint;
						if (endpointInstance && endpointInstance.type === N8nPlusEndpointType) {
							(endpointInstance as N8nPlusEndpoint).unbindEvents();
						}
					}
				}
			}

			this.eventsAttached = false;
		},
		onBeforeUnload(e: BeforeUnloadEvent) {
			if (this.isDemo || window.preventNodeViewBeforeUnload) {
				return;
			} else if (this.uiStore.stateIsDirty) {
				// A bit hacky solution to detecting users leaving the page after prompt:
				// 1. Notify that workflow is closed straight away
				this.collaborationStore.notifyWorkflowClosed(this.workflowsStore.workflowId);
				// 2. If user decided to stay on the page we notify that the workflow is opened again
				this.unloadTimeout = setTimeout(() => {
					this.collaborationStore.notifyWorkflowOpened(this.workflowsStore.workflowId);
				}, 5 * TIME.SECOND);
				e.returnValue = true; //Gecko + IE
				return true; //Gecko + Webkit, Safari, Chrome etc.
			} else {
				this.canvasStore.startLoading(this.$locale.baseText('nodeView.redirecting'));
				this.collaborationStore.notifyWorkflowClosed(this.workflowsStore.workflowId);
				return;
			}
		},
		onUnload() {
			// This will fire if users decides to leave the page after prompted
			// Clear the interval to prevent the notification from being sent
			clearTimeout(this.unloadTimeout);
		},
		async newWorkflow(): Promise<void> {
			this.canvasStore.startLoading();
			this.resetWorkspace();
			this.workflowData = await this.workflowsStore.getNewWorkflowData();
			this.workflowsStore.currentWorkflowExecutions = [];
			this.workflowsStore.activeWorkflowExecution = null;

			this.uiStore.stateIsDirty = false;
			this.canvasStore.setZoomLevel(1, [0, 0]);
			await this.tryToAddWelcomeSticky();
			this.uiStore.nodeViewInitialized = true;
			this.historyStore.reset();
			this.workflowsStore.activeWorkflowExecution = null;
			this.canvasStore.stopLoading();
		},
		async tryToAddWelcomeSticky(): Promise<void> {
			this.canvasStore.zoomToFit();
		},
		async initView(): Promise<void> {
			if (this.$route.params.action === 'workflowSave') {
				// In case the workflow got saved we do not have to run init
				// as only the route changed but all the needed data is already loaded
				this.uiStore.stateIsDirty = false;
				return;
			}
			if (this.blankRedirect) {
				this.blankRedirect = false;
			} else if (this.$route.name === VIEWS.TEMPLATE_IMPORT) {
				const templateId = this.$route.params.id;
				await this.openWorkflowTemplate(templateId);
			} else {
				if (this.uiStore.stateIsDirty && !this.readOnlyEnv) {
					const confirmModal = await this.confirm(
						this.$locale.baseText('generic.unsavedWork.confirmMessage.message'),
						{
							title: this.$locale.baseText('generic.unsavedWork.confirmMessage.headline'),
							type: 'warning',
							confirmButtonText: this.$locale.baseText(
								'generic.unsavedWork.confirmMessage.confirmButtonText',
							),
							cancelButtonText: this.$locale.baseText(
								'generic.unsavedWork.confirmMessage.cancelButtonText',
							),
							showClose: true,
						},
					);
					if (confirmModal === MODAL_CONFIRM) {
						const saved = await this.saveCurrentWorkflow();
						if (saved) await this.settingsStore.fetchPromptsData();
					} else if (confirmModal === MODAL_CLOSE) {
						return;
					}
				}
				// Load a workflow
				let workflowId = null as string | null;
				if (this.$route.params.name) {
					workflowId = this.$route.params.name;
				}
				if (workflowId !== null) {
					let workflow: IWorkflowDb | undefined = undefined;
					try {
						workflow = await this.workflowsStore.fetchWorkflow(workflowId);
					} catch (error) {
						this.showError(error, this.$locale.baseText('openWorkflow.workflowNotFoundError'));

						void this.$router.push({
							name: VIEWS.NEW_WORKFLOW,
						});
					}

					if (workflow) {
						this.titleSet(workflow.name, 'IDLE');
						await this.openWorkflow(workflow);
						await this.checkAndInitDebugMode();

						if (workflow.meta?.onboardingId) {
							this.$telemetry.track(
								`User opened workflow from onboarding template with ID ${workflow.meta.onboardingId}`,
								{
									workflow_id: workflow.id,
								},
								{
									withPostHog: true,
									withAppCues: true,
								},
							);
						}
					}
				} else if (this.$route.meta?.nodeView === true) {
					// Create new workflow
					await this.newWorkflow();
				}
			}
			this.historyStore.reset();
			this.uiStore.nodeViewInitialized = true;
			document.addEventListener('keydown', this.keyDown);
			document.addEventListener('keyup', this.keyUp);

			window.addEventListener('beforeunload', this.onBeforeUnload);
			window.addEventListener('unload', this.onUnload);
			// Once view is initialized, pick up all toast notifications
			// waiting in the store and display them
			this.showNotificationForViews([VIEWS.WORKFLOW, VIEWS.NEW_WORKFLOW]);
		},
		getOutputEndpointUUID(
			nodeName: string,
			connectionType: ConnectionTypes,
			index: number,
		): string | null {
			const node = this.workflowsStore.getNodeByName(nodeName);
			if (!node) {
				return null;
			}

			return NodeViewUtils.getOutputEndpointUUID(node.id, connectionType, index);
		},
		getInputEndpointUUID(nodeName: string, connectionType: ConnectionTypes, index: number) {
			const node = this.workflowsStore.getNodeByName(nodeName);
			if (!node) {
				return null;
			}

			return NodeViewUtils.getInputEndpointUUID(node.id, connectionType, index);
		},
		__addConnection(connection: [IConnection, IConnection]) {
			const outputUuid = this.getOutputEndpointUUID(
				connection[0].node,
				connection[0].type as ConnectionTypes,
				connection[0].index,
			);
			const inputUuid = this.getInputEndpointUUID(
				connection[1].node,
				connection[1].type as ConnectionTypes,
				connection[1].index,
			);
			if (!outputUuid || !inputUuid) {
				return;
			}

			const uuid: [string, string] = [outputUuid, inputUuid];
			// Create connections in DOM
			this.instance?.connect({
				uuids: uuid,
				detachable: !this.isReadOnlyRoute && !this.readOnlyEnv,
			});

			setTimeout(() => {
				this.addPinDataConnections(this.workflowsStore.pinData);
			});
		},
		__removeConnection(connection: [IConnection, IConnection], removeVisualConnection = false) {
			if (removeVisualConnection) {
				const sourceNode = this.workflowsStore.getNodeByName(connection[0].node);
				const targetNode = this.workflowsStore.getNodeByName(connection[1].node);

				if (!sourceNode || !targetNode) {
					return;
				}

				const sourceNodeType = this.nodeTypesStore.getNodeType(
					sourceNode.type,
					sourceNode.typeVersion,
				);
				const sourceNodeOutput =
					sourceNodeType?.outputs?.[connection[0].index] || NodeConnectionType.Main;
				const sourceNodeOutputName =
					typeof sourceNodeOutput === 'string' ? sourceNodeOutput : sourceNodeOutput.name;
				const scope = NodeViewUtils.getEndpointScope(sourceNodeOutputName);

				const connections = this.instance?.getConnections({
					scope,
					source: sourceNode.id,
					target: targetNode.id,
				});

				connections.forEach((connectionInstance: Connection) => {
					if (connectionInstance.__meta) {
						// Only delete connections from specific indexes (if it can be determined by meta)
						if (
							connectionInstance.__meta.sourceOutputIndex === connection[0].index &&
							connectionInstance.__meta.targetOutputIndex === connection[1].index
						) {
							this.__deleteJSPlumbConnection(connectionInstance);
						}
					} else {
						this.__deleteJSPlumbConnection(connectionInstance);
					}
				});
			}

			this.workflowsStore.removeConnection({ connection });
		},
		__deleteJSPlumbConnection(connection: Connection, trackHistory = false) {
			// Make sure to remove the overlay else after the second move
			// it visibly stays behind free floating without a connection.
			connection.removeOverlays();

			this.pullConnActiveNodeName = null; // prevent new connections when connectionDetached is triggered
			this.instance?.deleteConnection(connection); // on delete, triggers connectionDetached event which applies mutation to store
			if (trackHistory && connection.__meta) {
				const connectionData: [IConnection, IConnection] = [
					{
						index: connection.__meta?.sourceOutputIndex,
						node: connection.__meta.sourceNodeName,
						type: NodeConnectionType.Main,
					},
					{
						index: connection.__meta?.targetOutputIndex,
						node: connection.__meta.targetNodeName,
						type: NodeConnectionType.Main,
					},
				];
				const removeCommand = new RemoveConnectionCommand(connectionData, this);
				this.historyStore.pushCommandToUndo(removeCommand);
			}
		},
		__removeConnectionByConnectionInfo(info, removeVisualConnection = false, trackHistory = false) {
			const connectionInfo: [IConnection, IConnection] | null = getConnectionInfo(info);

			if (connectionInfo) {
				if (removeVisualConnection) {
					this.__deleteJSPlumbConnection(info.connection, trackHistory);
				} else if (trackHistory) {
					this.historyStore.pushCommandToUndo(new RemoveConnectionCommand(connectionInfo));
				}
				this.workflowsStore.removeConnection({ connection: connectionInfo });
			}
		},
		async duplicateNodes(nodes: INode[]): Promise<void> {
			if (!this.editAllowedCheck()) {
				return;
			}

			const workflowData = deepCopy(await this.getNodesToSave(nodes));
			await this.importWorkflowData(workflowData, 'duplicate', false);
		},
		getJSPlumbConnection(
			sourceNodeName: string,
			sourceOutputIndex: number,
			targetNodeName: string,
			targetInputIndex: number,
			connectionType: ConnectionTypes,
		): Connection | undefined {
			const sourceNode = this.workflowsStore.getNodeByName(sourceNodeName);
			const targetNode = this.workflowsStore.getNodeByName(targetNodeName);
			if (!sourceNode || !targetNode) {
				return;
			}

			const sourceId = sourceNode.id;
			const targetId = targetNode.id;

			const sourceEndpoint = NodeViewUtils.getOutputEndpointUUID(
				sourceId,
				connectionType,
				sourceOutputIndex,
			);
			const targetEndpoint = NodeViewUtils.getInputEndpointUUID(
				targetId,
				connectionType,
				targetInputIndex,
			);

			const sourceNodeType = this.nodeTypesStore.getNodeType(
				sourceNode.type,
				sourceNode.typeVersion,
			);
			const sourceNodeOutput =
				sourceNodeType?.outputs?.[sourceOutputIndex] || NodeConnectionType.Main;
			const sourceNodeOutputName =
				typeof sourceNodeOutput === 'string' ? sourceNodeOutput : sourceNodeOutput.name;
			const scope = NodeViewUtils.getEndpointScope(sourceNodeOutputName);

			// @ts-ignore
			const connections = this.instance?.getConnections({
				scope,
				source: sourceId,
				target: targetId,
			}) as Connection[];

			return connections.find((connection: Connection) => {
				const uuids = connection.getUuids();
				return uuids[0] === sourceEndpoint && uuids[1] === targetEndpoint;
			});
		},
		getJSPlumbEndpoints(nodeName: string): Endpoint[] {
			const node = this.workflowsStore.getNodeByName(nodeName);
			const nodeEl = this.instance.getManagedElement(node?.id);

			const endpoints = this.instance?.getEndpoints(nodeEl);
			return endpoints;
		},
		getPlusEndpoint(nodeName: string, outputIndex: number): Endpoint | undefined {
			const endpoints = this.getJSPlumbEndpoints(nodeName);
			return endpoints.find(
				(endpoint: Endpoint) =>
					// @ts-ignore
					endpoint.endpoint.type === 'N8nPlus' && endpoint?.__meta?.index === outputIndex,
			);
		},
		getIncomingOutgoingConnections(nodeName: string): {
			incoming: Connection[];
			outgoing: Connection[];
		} {
			const node = this.workflowsStore.getNodeByName(nodeName);

			if (node) {
				// @ts-ignore
				const outgoing = this.instance?.getConnections({
					source: node.id,
				});

				// @ts-ignore
				const incoming = this.instance?.getConnections({
					target: node.id,
				}) as Connection[];

				return {
					incoming,
					outgoing,
				};
			}
			return { incoming: [], outgoing: [] };
		},
		onNodeMoved(node: INodeUi) {
			const { incoming, outgoing } = this.getIncomingOutgoingConnections(node.name);

			[...incoming, ...outgoing].forEach((connection: Connection) => {
				NodeViewUtils.showOrHideMidpointArrow(connection);
				NodeViewUtils.showOrHideItemsLabel(connection);
			});
		},
		onNodeRun({
			name,
			data,
			waiting,
		}: {
			name: string;
			data: ITaskData[] | null;
			waiting: boolean;
		}) {
			const pinData = this.workflowsStore.pinnedWorkflowData;

			if (pinData?.[name]) return;

			const sourceNodeName = name;
			const sourceNode = this.workflowsStore.getNodeByName(sourceNodeName);
			const sourceId = sourceNode !== null ? sourceNode.id : '';

			if (data === null || data.length === 0 || waiting) {
				const outgoing = this.instance?.getConnections({
					source: sourceId,
				}) as Connection[];

				outgoing.forEach((connection: Connection) => {
					NodeViewUtils.resetConnection(connection);
				});
				const endpoints = this.getJSPlumbEndpoints(sourceNodeName);
				endpoints.forEach((endpoint: Endpoint) => {
					if (endpoint.endpoint.type === 'N8nPlus') {
						(endpoint.endpoint as N8nPlusEndpoint).clearSuccessOutput();
					}
				});

				return;
			}

			const allNodeConnections = this.workflowsStore.outgoingConnectionsByNodeName(sourceNodeName);

			const connectionType = Object.keys(allNodeConnections)[0];
			const nodeConnections = allNodeConnections[connectionType];
			const outputMap = NodeViewUtils.getOutputSummary(
				data,
				nodeConnections || [],
				(connectionType as ConnectionTypes) ?? NodeConnectionType.Main,
			);
			Object.keys(outputMap).forEach((sourceOutputIndex: string) => {
				Object.keys(outputMap[sourceOutputIndex]).forEach((targetNodeName: string) => {
					Object.keys(outputMap[sourceOutputIndex][targetNodeName]).forEach(
						(targetInputIndex: string) => {
							if (targetNodeName) {
								const connection = this.getJSPlumbConnection(
									sourceNodeName,
									parseInt(sourceOutputIndex, 10),
									targetNodeName,
									parseInt(targetInputIndex, 10),
									connectionType as ConnectionTypes,
								);

								if (connection) {
									const output = outputMap[sourceOutputIndex][targetNodeName][targetInputIndex];

									if (output.isArtificialRecoveredEventItem) {
										NodeViewUtils.recoveredConnection(connection);
									} else if (!output?.total && !output.isArtificialRecoveredEventItem) {
										NodeViewUtils.resetConnection(connection);
									} else {
										NodeViewUtils.addConnectionOutputSuccess(connection, output);
									}
								}
							}

							const endpoint = this.getPlusEndpoint(
								sourceNodeName,
								parseInt(sourceOutputIndex, 10),
							);
							if (endpoint?.endpoint) {
								const output = outputMap[sourceOutputIndex][NODE_OUTPUT_DEFAULT_KEY][0];

								if (output && output.total > 0) {
									(endpoint.endpoint as N8nPlusEndpoint).setSuccessOutput(
										NodeViewUtils.getRunItemsLabel(output),
									);
								} else {
									(endpoint.endpoint as N8nPlusEndpoint).clearSuccessOutput();
								}
							}
						},
					);
				});
			});
		},
		removeNode(nodeName: string, trackHistory = false, trackBulk = true) {
			if (!this.editAllowedCheck()) {
				return;
			}

			const node = this.workflowsStore.getNodeByName(nodeName);
			if (!node) {
				return;
			}

			if (trackHistory && trackBulk) {
				this.historyStore.startRecordingUndo();
			}

			// "requiredNodeTypes" are also defined in cli/commands/run.ts
			const requiredNodeTypes: string[] = [];

			if (requiredNodeTypes.includes(node.type)) {
				// The node is of the required type so check first
				// if any node of that type would be left when the
				// current one would get deleted.
				let deleteAllowed = false;
				for (const checkNode of this.nodes) {
					if (checkNode.name === node.name) {
						continue;
					}
					if (requiredNodeTypes.includes(checkNode.type)) {
						deleteAllowed = true;
						break;
					}
				}

				if (!deleteAllowed) {
					return;
				}
			}

			if (node.type === STICKY_NODE_TYPE) {
				this.$telemetry.track('User deleted workflow note', {
					workflow_id: this.workflowsStore.workflowId,
					is_welcome_note: node.name === QUICKSTART_NOTE_NAME,
				});
			} else {
				void this.externalHooks.run('node.deleteNode', { node });
				this.$telemetry.track('User deleted node', {
					node_type: node.type,
					workflow_id: this.workflowsStore.workflowId,
				});
			}

			let waitForNewConnection = false;
			// connect nodes before/after deleted node
			const nodeType = this.nodeTypesStore.getNodeType(node.type, node.typeVersion);

			const workflow = this.getCurrentWorkflow();
			const workflowNode = workflow.getNode(node.name);
			let inputs: Array<ConnectionTypes | INodeInputConfiguration> = [];
			let outputs: Array<ConnectionTypes | INodeOutputConfiguration> = [];
			if (nodeType) {
				inputs = NodeHelpers.getNodeInputs(workflow, workflowNode!, nodeType);
				outputs = NodeHelpers.getNodeOutputs(workflow, workflowNode!, nodeType);
			}

			if (outputs.length === 1 && inputs.length === 1) {
				const { incoming, outgoing } = this.getIncomingOutgoingConnections(node.name);
				if (incoming.length === 1 && outgoing.length === 1) {
					const conn1 = incoming[0];
					const conn2 = outgoing[0];
					if (conn1.__meta && conn2.__meta) {
						waitForNewConnection = true;
						const sourceNodeName = conn1.__meta.sourceNodeName;
						const sourceNodeOutputIndex = conn1.__meta.sourceOutputIndex;
						const targetNodeName = conn2.__meta.targetNodeName;
						const targetNodeOuputIndex = conn2.__meta.targetOutputIndex;

						setTimeout(() => {
							this.connectTwoNodes(
								sourceNodeName,
								sourceNodeOutputIndex,
								targetNodeName,
								targetNodeOuputIndex,
								NodeConnectionType.Main,
							);

							if (waitForNewConnection) {
								this.instance?.setSuspendDrawing(false, true);
								waitForNewConnection = false;
							}
						}, 100); // just to make it clear to users that this is a new connection
					}
				}
			}

			void nextTick(() => {
				// Suspend drawing
				this.instance?.setSuspendDrawing(true);
				(this.instance?.endpointsByElement[node.id] || [])
					.flat()
					.forEach((endpoint) => this.instance?.deleteEndpoint(endpoint));

				// Remove the connections in data
				this.workflowsStore.removeAllNodeConnection(node);
				this.workflowsStore.removeNode(node);
				this.workflowsStore.clearNodeExecutionData(node.name);

				if (!waitForNewConnection) {
					// Now it can draw again
					this.instance?.setSuspendDrawing(false, true);
				}

				// Remove node from selected index if found in it
				this.uiStore.removeNodeFromSelection(node);
				if (trackHistory) {
					this.historyStore.pushCommandToUndo(new RemoveNodeCommand(node));
				}
			}); // allow other events to finish like drag stop

			if (trackHistory && trackBulk) {
				const recordingTimeout = waitForNewConnection ? 100 : 0;
				setTimeout(() => {
					this.historyStore.stopRecordingUndo();
				}, recordingTimeout);
			}
		},
		async onSwitchSelectedNode(nodeName: string) {
			this.nodeSelectedByName(nodeName, true, true);
		},
		async redrawNode(nodeName: string) {
			// TODO: Improve later
			// For now we redraw the node by simply renaming it. Can for sure be
			// done better later but should be fine for now.
			const tempName = 'x____XXXX____x';
			await this.renameNode(nodeName, tempName);
			await this.renameNode(tempName, nodeName);
		},
		valueChanged(parameterData: IUpdateInformation) {
			if (parameterData.name === 'name' && parameterData.oldValue) {
				// The name changed so we have to take care that
				// the connections get changed.
				void this.renameNode(parameterData.oldValue as string, parameterData.value as string);
			}
		},
		async renameNodePrompt(currentName: string) {
			try {
				const promptResponsePromise = this.prompt(
					this.$locale.baseText('nodeView.prompt.newName') + ':',
					this.$locale.baseText('nodeView.prompt.renameNode') + `: ${currentName}`,
					{
						customClass: 'rename-prompt',
						confirmButtonText: this.$locale.baseText('nodeView.prompt.rename'),
						cancelButtonText: this.$locale.baseText('nodeView.prompt.cancel'),
						inputErrorMessage: this.$locale.baseText('nodeView.prompt.invalidName'),
						inputValue: currentName,
					},
				);

				// Wait till it had time to display
				await this.$nextTick();

				// Get the input and select the text in it
				const nameInput = document.querySelector('.rename-prompt .el-input__inner') as
					| HTMLInputElement
					| undefined;
				if (nameInput) {
					nameInput.focus();
					nameInput.select();
				}

				const promptResponse = (await promptResponsePromise) as MessageBoxInputData;

				if (promptResponse?.action !== MODAL_CONFIRM) return;

				await this.renameNode(currentName, promptResponse.value, true);
			} catch (e) {}
		},
		async renameNode(currentName: string, newName: string, trackHistory = false) {
			if (currentName === newName) {
				return;
			}

			this.suspendRecordingDetachedConnections = true;
			if (trackHistory) {
				this.historyStore.startRecordingUndo();
			}

			const activeNodeName = this.activeNode && this.activeNode.name;
			const isActive = activeNodeName === currentName;
			if (isActive) {
				this.renamingActive = true;
			}

			newName = this.uniqueNodeName(newName);

			// Rename the node and update the connections
			const workflow = this.getCurrentWorkflow(true);
			workflow.renameNode(currentName, newName);

			if (trackHistory) {
				this.historyStore.pushCommandToUndo(new RenameNodeCommand(currentName, newName));
			}

			// Update also last selected node and execution data
			this.workflowsStore.renameNodeSelectedAndExecution({ old: currentName, new: newName });

			// Reset all nodes and connections to load the new ones
			this.deleteEveryEndpoint();

			this.workflowsStore.removeAllConnections({ setStateDirty: false });
			this.workflowsStore.removeAllNodes({ removePinData: false, setStateDirty: true });

			// Wait a tick that the old nodes had time to get removed
			await this.$nextTick();

			// Add the new updated nodes
			await this.addNodes(Object.values(workflow.nodes), workflow.connectionsBySourceNode, false);

			// Make sure that the node is selected again
			this.deselectAllNodes();
			this.nodeSelectedByName(newName);

			if (isActive) {
				this.ndvStore.activeNodeName = newName;
				this.renamingActive = false;
			}

			if (trackHistory) {
				this.historyStore.stopRecordingUndo();
			}
			this.suspendRecordingDetachedConnections = false;
		},
		deleteEveryEndpoint() {
			// Check as it does not exist on first load
			if (this.instance) {
				this.instance?.reset();
				Object.values(this.instance?.endpointsByElement)
					.flatMap((endpoint) => endpoint)
					.forEach((endpoint) => endpoint.destroy());

				this.instance.deleteEveryConnection({ fireEvent: true });
			}
		},
		matchCredentials(node: INodeUi) {
			if (!node.credentials) {
				return;
			}
			Object.entries(node.credentials).forEach(
				([nodeCredentialType, nodeCredentials]: [string, INodeCredentialsDetails]) => {
					const credentialOptions = this.credentialsStore.getCredentialsByType(nodeCredentialType);

					// Check if workflows applies old credentials style
					if (typeof nodeCredentials === 'string') {
						nodeCredentials = {
							id: null,
							name: nodeCredentials,
						};
						this.credentialsUpdated = true;
					}

					if (nodeCredentials.id) {
						// Check whether the id is matching with a credential
						const credentialsId = nodeCredentials.id.toString(); // due to a fixed bug in the migration UpdateWorkflowCredentials (just sqlite) we have to cast to string and check later if it has been a number
						const credentialsForId = credentialOptions.find(
							(optionData: ICredentialsResponse) => optionData.id === credentialsId,
						);
						if (credentialsForId) {
							if (
								credentialsForId.name !== nodeCredentials.name ||
								typeof nodeCredentials.id === 'number'
							) {
								node.credentials![nodeCredentialType] = {
									id: credentialsForId.id,
									name: credentialsForId.name,
								};
								this.credentialsUpdated = true;
							}
							return;
						}
					}

					// No match for id found or old credentials type used
					node.credentials![nodeCredentialType] = nodeCredentials;

					// check if only one option with the name would exist
					const credentialsForName = credentialOptions.filter(
						(optionData: ICredentialsResponse) => optionData.name === nodeCredentials.name,
					);

					// only one option exists for the name, take it
					if (credentialsForName.length === 1) {
						node.credentials![nodeCredentialType].id = credentialsForName[0].id;
						this.credentialsUpdated = true;
					}
				},
			);
		},
		async addNodes(nodes: INodeUi[], connections?: IConnections, trackHistory = false) {
			if (!nodes?.length) {
				return;
			}
			this.isInsertingNodes = true;
			// Before proceeding we must check if all nodes contain the `properties` attribute.
			// Nodes are loaded without this information so we must make sure that all nodes
			// being added have this information.
			await this.loadNodesProperties(
				nodes.map((node) => ({ name: node.type, version: node.typeVersion })),
			);

			// Add the node to the node-list
			let nodeType: INodeTypeDescription | null;
			nodes.forEach((node) => {
				if (!node.id) {
					node.id = uuid();
				}

				nodeType = this.nodeTypesStore.getNodeType(node.type, node.typeVersion);

				// Make sure that some properties always exist
				if (!node.hasOwnProperty('disabled')) {
					node.disabled = false;
				}

				if (!node.hasOwnProperty('parameters')) {
					node.parameters = {};
				}

				// Load the defaul parameter values because only values which differ
				// from the defaults get saved
				if (nodeType !== null) {
					let nodeParameters = null;
					try {
						nodeParameters = NodeHelpers.getNodeParameters(
							nodeType.properties,
							node.parameters,
							true,
							false,
							node,
						);
					} catch (e) {
						console.error(
							this.$locale.baseText('nodeView.thereWasAProblemLoadingTheNodeParametersOfNode') +
								`: "${node.name}"`,
						);
						console.error(e);
					}
					node.parameters = nodeParameters !== null ? nodeParameters : {};

					// if it's a webhook and the path is empty set the UUID as the default path
					if (
						[WEBHOOK_NODE_TYPE, FORM_TRIGGER_NODE_TYPE].includes(node.type) &&
						node.parameters.path === ''
					) {
						node.parameters.path = node.webhookId as string;
					}
				}

				// check and match credentials, apply new format if old is used
				this.matchCredentials(node);
				this.workflowsStore.addNode(node);
				if (trackHistory) {
					this.historyStore.pushCommandToUndo(new AddNodeCommand(node));
				}
			});

			// Wait for the nodes to be rendered
			await this.$nextTick();

			this.instance?.setSuspendDrawing(true);

			if (connections) {
				await this.addConnections(connections);
			}
			// Add the node issues at the end as the node-connections are required
			this.nodeHelpers.refreshNodeIssues();
			this.nodeHelpers.updateNodesInputIssues();
			this.resetEndpointsErrors();
			this.isInsertingNodes = false;

			// Now it can draw again
			this.instance?.setSuspendDrawing(false, true);
		},
		async addConnections(connections: IConnections) {
			const batchedConnectionData: Array<[IConnection, IConnection]> = [];

			for (const sourceNode in connections) {
				for (const type in connections[sourceNode]) {
					connections[sourceNode][type].forEach((outwardConnections, sourceIndex) => {
						if (outwardConnections) {
							outwardConnections.forEach((targetData) => {
								batchedConnectionData.push([
									{ node: sourceNode, type, index: sourceIndex },
									{ node: targetData.node, type: targetData.type, index: targetData.index },
								]);
							});
						}
					});
				}
			}

			// Process the connections in batches
			await this.processConnectionBatch(batchedConnectionData);
			setTimeout(this.addConectionsTestData, 0);
		},

		async processConnectionBatch(batchedConnectionData: Array<[IConnection, IConnection]>) {
			const batchSize = 100;

			for (let i = 0; i < batchedConnectionData.length; i += batchSize) {
				const batch = batchedConnectionData.slice(i, i + batchSize);

				batch.forEach((connectionData) => {
					this.__addConnection(connectionData);
				});
			}
		},

		async addNodesToWorkflow(data: IWorkflowDataUpdate): Promise<IWorkflowDataUpdate> {
			// Because nodes with the same name maybe already exist, it could
			// be needed that they have to be renamed. Also could it be possible
			// that nodes are not allowd to be created because they have a create
			// limit set. So we would then link the new nodes with the already existing ones.
			// In this object all that nodes get saved in the format:
			//   old-name -> new-name
			const nodeNameTable: {
				[key: string]: string;
			} = {};
			const newNodeNames: string[] = [];

			if (!data.nodes) {
				// No nodes to add
				throw new Error(this.$locale.baseText('nodeView.noNodesGivenToAdd'));
			}

			// Get how many of the nodes of the types which have
			// a max limit set already exist
			const nodeTypesCount = this.getNodeTypesMaxCount();

			let oldName: string;
			let newName: string;
			const createNodes: INode[] = [];

			await this.loadNodesProperties(
				data.nodes.map((node) => ({ name: node.type, version: node.typeVersion })),
			);

			data.nodes.forEach((node) => {
				if (nodeTypesCount[node.type] !== undefined) {
					if (nodeTypesCount[node.type].exist >= nodeTypesCount[node.type].max) {
						// Node is not allowed to be created so
						// do not add it to the create list but
						// add the name of the existing node
						// that this one gets linked up instead.
						nodeNameTable[node.name] = nodeTypesCount[node.type].nodeNames[0];
						return;
					} else {
						// Node can be created but increment the
						// counter in case multiple ones are
						// supposed to be created
						nodeTypesCount[node.type].exist += 1;
					}
				}

				oldName = node.name;

				const localized = this.locale.localizeNodeName(node.name, node.type);

				newName = this.uniqueNodeName(localized, newNodeNames);

				newNodeNames.push(newName);
				nodeNameTable[oldName] = newName;

				createNodes.push(node);
			});

			// Get only the connections of the nodes that get created
			const newConnections: IConnections = {};
			const currentConnections = data.connections!;
			const createNodeNames = createNodes.map((node) => node.name);
			let sourceNode, type, sourceIndex, connectionIndex, connectionData;
			for (sourceNode of Object.keys(currentConnections)) {
				if (!createNodeNames.includes(sourceNode)) {
					// Node does not get created so skip output connections
					continue;
				}

				const connection: INodeConnections = {};

				for (type of Object.keys(currentConnections[sourceNode])) {
					connection[type] = [];
					for (
						sourceIndex = 0;
						sourceIndex < currentConnections[sourceNode][type].length;
						sourceIndex++
					) {
						const nodeSourceConnections = [];
						if (currentConnections[sourceNode][type][sourceIndex]) {
							for (
								connectionIndex = 0;
								connectionIndex < currentConnections[sourceNode][type][sourceIndex].length;
								connectionIndex++
							) {
								connectionData = currentConnections[sourceNode][type][sourceIndex][connectionIndex];
								if (!createNodeNames.includes(connectionData.node)) {
									// Node does not get created so skip input connection
									continue;
								}

								nodeSourceConnections.push(connectionData);
								// Add connection
							}
						}
						connection[type].push(nodeSourceConnections);
					}
				}

				newConnections[sourceNode] = connection;
			}

			// Create a workflow with the new nodes and connections that we can use
			// the rename method
			const tempWorkflow: Workflow = this.getWorkflow(createNodes, newConnections);

			// Rename all the nodes of which the name changed
			for (oldName in nodeNameTable) {
				if (oldName === nodeNameTable[oldName]) {
					// Name did not change so skip
					continue;
				}
				tempWorkflow.renameNode(oldName, nodeNameTable[oldName]);
			}

			if (data.pinData) {
				let pinDataSuccess = true;
				for (const nodeName of Object.keys(data.pinData)) {
					// Pin data limit reached
					if (!pinDataSuccess) {
						this.showError(
							new Error(this.$locale.baseText('ndv.pinData.error.tooLarge.description')),
							this.$locale.baseText('ndv.pinData.error.tooLarge.title'),
						);
						continue;
					}

					const node = tempWorkflow.nodes[nodeNameTable[nodeName]];
					try {
						const pinnedDataForNode = usePinnedData(node);
						pinnedDataForNode.setData(data.pinData[nodeName], 'add-nodes');
						pinDataSuccess = true;
					} catch (error) {
						pinDataSuccess = false;
						console.error(error);
					}
				}
			}

			// Add the nodes with the changed node names, expressions and connections
			this.historyStore.startRecordingUndo();
			await this.addNodes(
				Object.values(tempWorkflow.nodes),
				tempWorkflow.connectionsBySourceNode,
				true,
			);

			this.historyStore.stopRecordingUndo();

			this.uiStore.stateIsDirty = true;

			return {
				nodes: Object.values(tempWorkflow.nodes),
				connections: tempWorkflow.connectionsBySourceNode,
			};
		},
		async getNodesToSave(nodes: INode[]): Promise<IWorkflowData> {
			const data: IWorkflowData = {
				nodes: [],
				connections: {},
				pinData: {},
			};

			// Get data of all the selected noes
			let nodeData;
			const exportNodeNames: string[] = [];

			for (const node of nodes) {
				nodeData = this.getNodeDataToSave(node);
				exportNodeNames.push(node.name);

				data.nodes.push(nodeData);

				const pinDataForNode = this.workflowsStore.pinDataByNodeName(node.name);
				if (pinDataForNode) {
					data.pinData![node.name] = pinDataForNode;
				}

				if (
					nodeData.credentials &&
					this.settingsStore.isEnterpriseFeatureEnabled(EnterpriseEditionFeature.Sharing)
				) {
					const usedCredentials = this.workflowsStore.usedCredentials;
					nodeData.credentials = Object.fromEntries(
						Object.entries(nodeData.credentials).filter(([_, credential]) => {
							return (
								credential.id &&
								(!usedCredentials[credential.id] ||
									usedCredentials[credential.id]?.currentUserHasAccess)
							);
						}),
					);
				}
			}

			// Get only connections of exported nodes and ignore all other ones
			let connectionToKeep,
				connections: INodeConnections,
				type: string,
				connectionIndex: number,
				sourceIndex: number,
				connectionData: IConnection,
				typeConnections: INodeConnections;

			data.nodes.forEach((node) => {
				connections = this.workflowsStore.outgoingConnectionsByNodeName(node.name);
				if (Object.keys(connections).length === 0) {
					return;
				}

				// Keep only the connection to node which get also exported
				typeConnections = {};
				for (type of Object.keys(connections)) {
					for (sourceIndex = 0; sourceIndex < connections[type].length; sourceIndex++) {
						connectionToKeep = [];
						for (
							connectionIndex = 0;
							connectionIndex < connections[type][sourceIndex].length;
							connectionIndex++
						) {
							connectionData = connections[type][sourceIndex][connectionIndex];
							if (exportNodeNames.indexOf(connectionData.node) !== -1) {
								connectionToKeep.push(connectionData);
							}
						}

						if (connectionToKeep.length) {
							if (!typeConnections.hasOwnProperty(type)) {
								typeConnections[type] = [];
							}
							typeConnections[type][sourceIndex] = connectionToKeep;
						}
					}
				}

				if (Object.keys(typeConnections).length) {
					data.connections[node.name] = typeConnections;
				}
			});

			return data;
		},
		resetWorkspace() {
			this.workflowsStore.resetWorkflow();

			this.onToggleNodeCreator({ createNodeActive: false });
			this.nodeCreatorStore.setShowScrim(false);
			this.canvasStore.resetZoom();

			// Reset nodes
			this.unbindEndpointEventListeners();
			this.deleteEveryEndpoint();

			// Make sure that if there is a waiting test-webhook that it gets removed
			if (this.executionWaitingForWebhook) {
				try {
					void this.workflowsStore.removeTestWebhook(this.workflowsStore.workflowId);
				} catch (error) {}
			}
			this.workflowsStore.resetState();
			this.uiStore.removeActiveAction('workflowRunning');

			this.uiStore.resetSelectedNodes();
			this.uiStore.nodeViewOffsetPosition = [0, 0];

			this.credentialsUpdated = false;
		},
		async loadActiveWorkflows(): Promise<void> {
			await this.workflowsStore.fetchActiveWorkflows();
		},
		async loadNodeTypes(): Promise<void> {
			await this.nodeTypesStore.getNodeTypes();
		},
		async loadCredentialTypes(): Promise<void> {
			await this.credentialsStore.fetchCredentialTypes(true);
		},
		async loadCredentials(): Promise<void> {
			await this.credentialsStore.fetchAllCredentials();
		},
		async loadVariables(): Promise<void> {
			await this.environmentsStore.fetchAllVariables();
		},
		async loadSecrets(): Promise<void> {
			await this.externalSecretsStore.fetchAllSecrets();
		},
		async loadNodesProperties(nodeInfos: INodeTypeNameVersion[]): Promise<void> {
			const allNodes: INodeTypeDescription[] = this.nodeTypesStore.allNodeTypes;

			const nodesToBeFetched: INodeTypeNameVersion[] = [];
			allNodes.forEach((node) => {
				const nodeVersions = Array.isArray(node.version) ? node.version : [node.version];
				if (
					!!nodeInfos.find((n) => n.name === node.name && nodeVersions.includes(n.version)) &&
					!node.hasOwnProperty('properties')
				) {
					nodesToBeFetched.push({
						name: node.name,
						version: Array.isArray(node.version) ? node.version.slice(-1)[0] : node.version,
					});
				}
			});

			if (nodesToBeFetched.length > 0) {
				// Only call API if node information is actually missing
				this.canvasStore.startLoading();
				await this.nodeTypesStore.getNodesInformation(nodesToBeFetched);
				this.canvasStore.stopLoading();
			}
		},
		async onPostMessageReceived(message: MessageEvent) {
			if (!message || typeof message.data !== 'string' || !message.data?.includes?.('"command"')) {
				return;
			}
			try {
				const json = JSON.parse(message.data);
				if (json && json.command === 'openWorkflow') {
					try {
						await this.importWorkflowExact(json);
						this.canOpenNDV = json.canOpenNDV ?? true;
						this.hideNodeIssues = json.hideNodeIssues ?? false;
						this.isExecutionPreview = false;
					} catch (e) {
						if (window.top) {
							window.top.postMessage(
								JSON.stringify({
									command: 'error',
									message: this.$locale.baseText('openWorkflow.workflowImportError'),
								}),
								'*',
							);
						}
						this.showMessage({
							title: this.$locale.baseText('openWorkflow.workflowImportError'),
							message: (e as Error).message,
							type: 'error',
						});
					}
				} else if (json && json.command === 'openExecution') {
					try {
						// If this NodeView is used in preview mode (in iframe) it will not have access to the main app store
						// so everything it needs has to be sent using post messages and passed down to child components
						this.isProductionExecutionPreview = json.executionMode !== 'manual';

						await this.openExecution(json.executionId);
						this.canOpenNDV = json.canOpenNDV ?? true;
						this.hideNodeIssues = json.hideNodeIssues ?? false;
						this.isExecutionPreview = true;
					} catch (e) {
						if (window.top) {
							window.top.postMessage(
								JSON.stringify({
									command: 'error',
									message: this.$locale.baseText('nodeView.showError.openExecution.title'),
								}),
								'*',
							);
						}
						this.showMessage({
							title: this.$locale.baseText('nodeView.showError.openExecution.title'),
							message: (e as Error).message,
							type: 'error',
						});
					}
				} else if (json?.command === 'setActiveExecution') {
					this.workflowsStore.activeWorkflowExecution = json.execution;
				}
			} catch (e) {}
		},
		async onImportWorkflowDataEvent(data: IDataObject) {
			await this.importWorkflowData(data.data as IWorkflowDataUpdate, 'file');
		},
		async onImportWorkflowUrlEvent(data: IDataObject) {
			const workflowData = await this.getWorkflowDataFromUrl(data.url as string);
			if (workflowData !== undefined) {
				await this.importWorkflowData(workflowData, 'url');
			}
		},
		addPinDataConnections(pinData: IPinData) {
			Object.keys(pinData).forEach((nodeName) => {
				const node = this.workflowsStore.getNodeByName(nodeName);
				if (!node) {
					return;
				}

				// @ts-ignore
				const connections = this.instance?.getConnections({
					source: node.id,
				}) as Connection[];

				connections.forEach((connection) => {
					NodeViewUtils.addConnectionOutputSuccess(connection, {
						total: pinData[nodeName].length,
						iterations: 0,
					});
				});
			});
		},
		removePinDataConnections(pinData: IPinData) {
			Object.keys(pinData).forEach((nodeName) => {
				const node = this.workflowsStore.getNodeByName(nodeName);
				if (!node) {
					return;
				}

				// @ts-ignore
				const connections = this.instance?.getConnections({
					source: node.id,
				}) as Connection[];

				this.instance.setSuspendDrawing(true);
				connections.forEach(NodeViewUtils.resetConnection);
				this.instance.setSuspendDrawing(false, true);
			});
		},
		onToggleNodeCreator({ source, createNodeActive, nodeCreatorView }: ToggleNodeCreatorOptions) {
			if (createNodeActive === this.createNodeActive) return;

			if (!nodeCreatorView) {
				nodeCreatorView = this.containsTrigger
					? REGULAR_NODE_CREATOR_VIEW
					: TRIGGER_NODE_CREATOR_VIEW;
			}

			// Default to the trigger tab in node creator if there's no trigger node yet
			this.nodeCreatorStore.setSelectedView(nodeCreatorView);

			this.createNodeActive = createNodeActive;

			let mode;
			switch (this.nodeCreatorStore.selectedView) {
				case AI_NODE_CREATOR_VIEW:
					mode = 'ai';
					break;
				case REGULAR_NODE_CREATOR_VIEW:
					mode = 'regular';
					break;
				default:
					mode = 'regular';
			}

			if (createNodeActive) this.nodeCreatorStore.setOpenSource(source);
			void this.externalHooks.run('nodeView.createNodeActiveChanged', {
				source,
				mode,
				createNodeActive,
			});
			this.$telemetry.trackNodesPanel('nodeView.createNodeActiveChanged', {
				source,
				mode,
				createNodeActive,
				workflow_id: this.workflowsStore.workflowId,
			});
		},
		async onAddNodes(
			{ nodes, connections }: AddedNodesAndConnections,
			dragAndDrop = false,
			position?: XYPosition,
		) {
			let currentPosition = position;
			for (const { type, isAutoAdd, name, openDetail, position: nodePosition } of nodes) {
				await this.addNode(
					type,
					{ position: nodePosition ?? currentPosition, dragAndDrop, name },
					openDetail ?? false,
					true,
					isAutoAdd,
				);

				const lastAddedNode = this.nodes[this.nodes.length - 1];
				currentPosition = [
					lastAddedNode.position[0] + NodeViewUtils.NODE_SIZE * 2 + NodeViewUtils.GRID_SIZE,
					lastAddedNode.position[1],
				];
			}

			const newNodesOffset = this.nodes.length - nodes.length;
			for (const { from, to } of connections) {
				const fromNode = this.nodes[newNodesOffset + from.nodeIndex];
				const toNode = this.nodes[newNodesOffset + to.nodeIndex];

				this.connectTwoNodes(
					fromNode.name,
					from.outputIndex ?? 0,
					toNode.name,
					to.inputIndex ?? 0,
					NodeConnectionType.Main,
				);
			}

			const lastAddedNode = this.nodes[this.nodes.length - 1];
			const workflow = this.getCurrentWorkflow();
			const lastNodeInputs = workflow.getParentNodesByDepth(lastAddedNode.name, 1);

			// If the last added node has multiple inputs, move them down
			if (lastNodeInputs.length > 1) {
				lastNodeInputs.slice(1).forEach((node, index) => {
					const nodeUi = this.workflowsStore.getNodeByName(node.name);
					if (!nodeUi) return;

					this.onMoveNode({
						nodeName: nodeUi.name,
						position: [nodeUi.position[0], nodeUi.position[1] + 100 * (index + 1)],
					});
				});
			}
		},

		async saveCurrentWorkflowExternal(callback: () => void) {
			await this.saveCurrentWorkflow();
			callback?.();
		},
		setSuspendRecordingDetachedConnections(suspend: boolean) {
			this.suspendRecordingDetachedConnections = suspend;
		},
		onMoveNode({ nodeName, position }: { nodeName: string; position: XYPosition }): void {
			this.workflowsStore.updateNodeProperties({ name: nodeName, properties: { position } });
			const node = this.workflowsStore.getNodeByName(nodeName);
			setTimeout(() => {
				if (node) {
					this.instance?.repaintEverything();
					this.onNodeMoved(node);
				}
			}, 0);
		},
		onRevertAddNode({ node }: { node: INodeUi }): void {
			this.removeNode(node.name, false);
		},
		async onRevertRemoveNode({ node }: { node: INodeUi }): Promise<void> {
			const prevNode = this.workflowsStore.workflow.nodes.find((n) => n.id === node.id);
			if (prevNode) {
				return;
			}
			// For some reason, returning node to canvas with old id
			// makes it's endpoint to render at wrong position
			node.id = uuid();
			await this.addNodes([node]);
		},
		onRevertAddConnection({ connection }: { connection: [IConnection, IConnection] }) {
			this.suspendRecordingDetachedConnections = true;
			this.__removeConnection(connection, true);
			this.suspendRecordingDetachedConnections = false;
		},
		async onRevertRemoveConnection({ connection }: { connection: [IConnection, IConnection] }) {
			this.suspendRecordingDetachedConnections = true;
			this.__addConnection(connection);
			this.suspendRecordingDetachedConnections = false;
		},
		async onRevertNameChange({ currentName, newName }: { currentName: string; newName: string }) {
			await this.renameNode(newName, currentName);
		},
		onRevertEnableToggle({ nodeName, isDisabled }: { nodeName: string; isDisabled: boolean }) {
			const node = this.workflowsStore.getNodeByName(nodeName);
			if (node) {
				this.nodeHelpers.disableNodes([node]);
			}
		},
		onPageShow(e: PageTransitionEvent) {
			// Page was restored from the bfcache (back-forward cache)
			if (e.persisted) {
				this.canvasStore.stopLoading();
			}
		},
		readOnlyEnvRouteCheck() {
			if (
				this.readOnlyEnv &&
				[VIEWS.NEW_WORKFLOW, VIEWS.TEMPLATE_IMPORT].includes(this.$route.name)
			) {
				void this.$nextTick(async () => {
					this.resetWorkspace();
					this.uiStore.stateIsDirty = false;

					await this.$router.replace({ name: VIEWS.WORKFLOWS });
				});
			}
		},
		async checkAndInitDebugMode() {
			if (this.$route.name === VIEWS.EXECUTION_DEBUG) {
				this.titleSet(this.workflowName, 'DEBUG');
				if (!this.workflowsStore.isInDebugMode) {
					await this.applyExecutionData(this.$route.params.executionId as string);
					this.workflowsStore.isInDebugMode = true;
				}
			}
		},
		onContextMenuAction(action: ContextMenuAction, nodes: INode[]): void {
			switch (action) {
				case 'copy':
					this.copyNodes(nodes);
					break;
				case 'delete':
					this.deleteNodes(nodes);
					break;
				case 'duplicate':
					void this.duplicateNodes(nodes);
					break;
				case 'execute':
					this.onRunNode(nodes[0].name, 'NodeView.onContextMenuAction');
					break;
				case 'open':
					this.ndvStore.activeNodeName = nodes[0].name;
					break;
				case 'rename':
					void this.renameNodePrompt(nodes[0].name);
					break;
				case 'toggle_activation':
					this.toggleActivationNodes(nodes);
					break;
				case 'toggle_pin':
					this.togglePinNodes(nodes, 'context-menu');
					break;
				case 'add_node':
					this.onToggleNodeCreator({
						source: NODE_CREATOR_OPEN_SOURCES.CONTEXT_MENU,
						createNodeActive: !this.isReadOnlyRoute && !this.readOnlyEnv,
					});
					break;
				case 'add_sticky':
					void this.onAddNodes({ nodes: [{ type: STICKY_NODE_TYPE }], connections: [] });
					break;
				case 'select_all':
					this.selectAllNodes();
					break;
				case 'deselect_all':
					this.deselectAllNodes();
					break;
			}
		},
	},
	async onSourceControlPull() {
		let workflowId = null as string | null;
		if (this.$route.params.name) {
			workflowId = this.$route.params.name;
		}

		try {
			await Promise.all([this.loadCredentials(), this.loadVariables(), this.tagsStore.fetchAll()]);

			if (workflowId !== null && !this.uiStore.stateIsDirty) {
				const workflow: IWorkflowDb | undefined =
					await this.workflowsStore.fetchWorkflow(workflowId);
				if (workflow) {
					this.titleSet(workflow.name, 'IDLE');
					await this.openWorkflow(workflow);
				}
			}
		} catch (error) {
			console.error(error);
		}
	},
});
</script>

<style scoped lang="scss">
.node-view-root {
	position: relative;
	flex: 1;
	overflow: hidden;
	background-color: var(--color-canvas-background);
	width: 100%;
	height: 100%;
	position: relative;
}

.node-view-wrapper {
	position: fixed;
}

.node-view {
	position: relative;
	width: 100%;
	height: 100%;
	transform-origin: 0 0;
	z-index: -1;
}

.node-view-background {
	background-color: var(--color-canvas-background);
	position: absolute;
	width: 10000px;
	height: 10000px;
	z-index: -2;
}

.move-active {
	cursor: grab;
	cursor: -moz-grab;
	cursor: -webkit-grab;
	touch-action: none;
}

.move-in-process {
	cursor: grabbing;
	cursor: -moz-grabbing;
	cursor: -webkit-grabbing;
	touch-action: none;
}

.workflow-execute-wrapper {
	position: absolute;
	display: flex;
	justify-content: center;
	align-items: center;
	left: 50%;
	transform: translateX(-50%);
	bottom: var(--spacing-2xl);
	width: auto;

	@media (max-width: $breakpoint-2xs) {
		bottom: 150px;
	}

	button {
		display: flex;
		justify-content: center;
		align-items: center;
		margin-left: 0.625rem;

		&:first-child {
			margin: 0;
		}
	}
}

/* Makes sure that when selected with mouse it does not select text */
.do-not-select *,
.jtk-drag-select * {
	-webkit-touch-callout: none;
	-webkit-user-select: none;
	-khtml-user-select: none;
	-moz-user-select: none;
	-ms-user-select: none;
	user-select: none;
}
</style>

<style lang="scss">
.node-view-wrapper {
	--drag-scope-active-disabled-color: var(--color-foreground-dark);

	&.connection-drag-scope-active {
		@each $node-type in $supplemental-node-types {
			// Grey out incompatible node type endpoints
			&:not(.connection-drag-scope-active-type-#{$node-type}) {
				.diamond-output-endpoint,
				.jtk-connector,
				.add-input-endpoint {
					--node-type-#{$node-type}-color: var(--drag-scope-active-disabled-color);
				}

				.node-input-endpoint-label,
				.node-output-endpoint-label {
					--node-type-#{$node-type}-color: var(--drag-scope-active-disabled-color);
				}
			}

			&.connection-drag-scope-active-type-#{$node-type} {
				// Dragging input
				&.connection-drag-scope-active-connection-target {
					// Apply style to compatible output endpoints
					.diamond-output-endpoint[data-jtk-scope-#{$node-type}='true'] {
						transform: scale(1.5) rotate(45deg);
					}

					.add-input-endpoint[data-jtk-scope-#{$node-type}='true'] {
						// Apply style to dragged compatible input endpoint
						&.jtk-dragging {
							.add-input-endpoint-default {
								transform: translate(-5px, -5px) scale(1.5);
							}
						}

						// Apply style to non-dragged compatible input endpoints
						&:not(.jtk-dragging) {
							--node-type-#{$node-type}-color: var(--drag-scope-active-disabled-color);
						}
					}

					.node-input-endpoint-label {
						&:not(.jtk-dragging) {
							--node-type-#{$node-type}-color: var(--drag-scope-active-disabled-color);
						}
					}
				}

				// Dragging output
				&.connection-drag-scope-active-connection-source {
					// Apply style to dragged compatible output endpoint
					.diamond-output-endpoint[data-jtk-scope-#{$node-type}='true'] {
						&.jtk-dragging {
							transform: scale(1.5) rotate(45deg);
						}

						// Apply style to non-dragged compatible input endpoints
						&:not(.jtk-dragging) {
							--node-type-#{$node-type}-color: var(--drag-scope-active-disabled-color);
						}
					}

					// Apply style to compatible output endpoints
					.add-input-endpoint[data-jtk-scope-#{$node-type}='true'] {
						.add-input-endpoint-default {
							transform: translate(-5px, -5px) scale(1.5);
						}
					}

					.node-output-endpoint-label {
						&:not(.jtk-dragging) {
							--node-type-#{$node-type}-color: var(--drag-scope-active-disabled-color);
						}
					}
				}
			}
		}
	}
}

.drop-add-node-label {
	color: var(--color-text-dark);
	font-weight: 600;
	font-size: 0.8em;
	text-align: center;
	background-color: #ffffff55;
}

.connection-actions {
	&:hover {
		display: block !important;
	}

	> button {
		color: var(--color-foreground-xdark);
		border: 2px solid var(--color-foreground-xdark);
		background-color: var(--color-background-xlight);
		border-radius: var(--border-radius-base);
		height: var(--spacing-l);
		width: var(--spacing-l);
		cursor: pointer;

		display: inline-flex;
		align-items: center;
		justify-content: center;

		position: absolute;
		top: -12px;

		&.add {
			right: 4px;
		}

		&.delete {
			left: 4px;
		}

		&.delete-single {
			left: -12px;
		}

		svg {
			pointer-events: none;
			font-size: var(--font-size-2xs);
		}

		&:hover {
			border-color: var(--color-primary);
			color: var(--color-primary);
		}
	}
}
</style>

<style module lang="scss">
.content {
	position: relative;
	display: flex;
	overflow: auto;
	height: 100%;
	width: 100%;
}

.shake {
	animation: 1s 200ms shake;
}

@keyframes shake {
	10%,
	90% {
		transform: translate3d(-1px, 0, 0);
	}

	20%,
	80% {
		transform: translate3d(2px, 0, 0);
	}

	30%,
	50%,
	70% {
		transform: translate3d(-4px, 0, 0);
	}

	40%,
	60% {
		transform: translate3d(4px, 0, 0);
	}
}
</style><|MERGE_RESOLUTION|>--- conflicted
+++ resolved
@@ -393,11 +393,7 @@
 		CanvasControls,
 		ContextMenu,
 	},
-<<<<<<< HEAD
-	mixins: [moveNodeWorkflow, workflowHelpers, workflowRun, debounceHelper, pinData],
-=======
-	mixins: [genericHelpers, moveNodeWorkflow, workflowHelpers, workflowRun, debounceHelper],
->>>>>>> b50d8058
+	mixins: [moveNodeWorkflow, workflowHelpers, workflowRun, debounceHelper],
 	async beforeRouteLeave(to, from, next) {
 		if (
 			getNodeViewTab(to) === MAIN_HEADER_TABS.EXECUTIONS ||
