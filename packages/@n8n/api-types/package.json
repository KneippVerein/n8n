--- conflicted
+++ resolved
@@ -1,11 +1,7 @@
 {
   "name": "@n8n/api-types",
-<<<<<<< HEAD
-  "version": "0.26.0",
   "type": "module",
-=======
   "version": "0.33.0",
->>>>>>> ddd39082
   "scripts": {
     "clean": "rimraf dist .turbo",
     "dev": "pnpm watch",
