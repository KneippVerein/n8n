--- conflicted
+++ resolved
@@ -1,17 +1,11 @@
 <template>
 	<div class="n8n-tree">
-<<<<<<< HEAD
 		<span v-if="isN8nBinaryProperty(value)">
 			<slot name="value" v-bind:value="value" v-bind:path="path" />
 		</span>
 		<div v-else v-for="(label, i) in Object.keys(value)" :key="i" :class="classes">
 			<div :class="$style.simple" v-if="isSimple(value[label])">
-				<slot v-if="$slots.label" name="label" v-bind:label="label" v-bind:path="getPath(label)" />
-=======
-		<div v-for="(label, i) in Object.keys(value)" :key="i" :class="classes">
-			<div v-if="isSimple(value[label])" :class="$style.simple">
 				<slot v-if="$slots.label" name="label" :label="label" :path="getPath(label)" />
->>>>>>> f5a4bfe4
 				<span v-else>{{ label }}</span>
 				<span>:</span>
 				<slot v-if="$slots.value" name="value" :value="value[label]" />
