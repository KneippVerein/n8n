--- conflicted
+++ resolved
@@ -11,46 +11,6 @@
 import type { PeriodUnit, TypeUnit } from './database/entities/insights-shared';
 import { NumberToType } from './database/entities/insights-shared';
 import { InsightsByPeriodRepository } from './database/repositories/insights-by-period.repository';
-<<<<<<< HEAD
-import { InsightsRawRepository } from './database/repositories/insights-raw.repository';
-import { InsightsConfig } from './insights.config';
-
-const config = Container.get(InsightsConfig);
-
-const shouldSkipStatus: Record<ExecutionStatus, boolean> = {
-	success: false,
-	crashed: false,
-	error: false,
-
-	canceled: true,
-	new: true,
-	running: true,
-	unknown: true,
-	waiting: true,
-};
-
-const shouldSkipMode: Record<WorkflowExecuteMode, boolean> = {
-	cli: false,
-	error: false,
-	retry: false,
-	trigger: false,
-	webhook: false,
-	chat: false,
-	evaluation: false,
-
-	// sub workflows
-	integrated: true,
-
-	// error workflows
-	internal: true,
-
-	manual: true,
-};
-
-type BufferedInsight = Pick<InsightsRaw, 'type' | 'value' | 'timestamp'> & {
-	workflowId: string;
-	workflowName: string;
-=======
 import { InsightsCollectionService } from './insights-collection.service';
 import { InsightsCompactionService } from './insights-compaction.service';
 
@@ -62,7 +22,6 @@
 	quarter: 90,
 	'6months': 180,
 	year: 365,
->>>>>>> 4824798d
 };
 
 @Service()
