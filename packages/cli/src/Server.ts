/* eslint-disable @typescript-eslint/no-unsafe-argument */
/* eslint-disable @typescript-eslint/no-unnecessary-boolean-literal-compare */
/* eslint-disable @typescript-eslint/no-unnecessary-type-assertion */
/* eslint-disable @typescript-eslint/no-use-before-define */
/* eslint-disable @typescript-eslint/await-thenable */
/* eslint-disable new-cap */
/* eslint-disable prefer-const */
/* eslint-disable @typescript-eslint/no-invalid-void-type */
/* eslint-disable no-return-assign */
/* eslint-disable no-param-reassign */
/* eslint-disable consistent-return */
/* eslint-disable @typescript-eslint/restrict-template-expressions */
/* eslint-disable @typescript-eslint/no-non-null-assertion */
/* eslint-disable id-denylist */
/* eslint-disable no-console */
/* eslint-disable global-require */
/* eslint-disable @typescript-eslint/no-var-requires */
/* eslint-disable @typescript-eslint/no-shadow */
/* eslint-disable @typescript-eslint/no-unsafe-call */
/* eslint-disable @typescript-eslint/no-unsafe-return */
/* eslint-disable @typescript-eslint/no-unused-vars */
/* eslint-disable no-continue */
/* eslint-disable @typescript-eslint/no-unsafe-member-access */
/* eslint-disable @typescript-eslint/no-explicit-any */
/* eslint-disable no-restricted-syntax */
/* eslint-disable @typescript-eslint/no-unsafe-assignment */
/* eslint-disable import/no-dynamic-require */
/* eslint-disable no-await-in-loop */

import { exec as callbackExec } from 'child_process';
import { readFileSync } from 'fs';
import { access as fsAccess } from 'fs/promises';
import os from 'os';
import { join as pathJoin, resolve as pathResolve } from 'path';
import { createHmac } from 'crypto';
import { promisify } from 'util';
import cookieParser from 'cookie-parser';
import express from 'express';
import { FindManyOptions, getConnectionManager, In } from 'typeorm';
import axios, { AxiosRequestConfig } from 'axios';
import clientOAuth1, { RequestOptions } from 'oauth-1.0a';
// IMPORTANT! Do not switch to anther bcrypt library unless really necessary and
// tested with all possible systems like Windows, Alpine on ARM, FreeBSD, ...
import { compare } from 'bcryptjs';

import {
	BinaryDataManager,
	Credentials,
	LoadNodeParameterOptions,
	LoadNodeListSearch,
	UserSettings,
} from 'n8n-core';

import {
	INodeCredentials,
	INodeCredentialsDetails,
	INodeListSearchResult,
	INodeParameters,
	INodePropertyOptions,
	INodeTypeNameVersion,
	ITelemetrySettings,
	LoggerProxy,
	jsonParse,
	WebhookHttpMethod,
	WorkflowExecuteMode,
	ErrorReporterProxy as ErrorReporter,
	INodeTypes,
	ICredentialTypes,
} from 'n8n-workflow';

import basicAuth from 'basic-auth';
import compression from 'compression';
import jwt from 'jsonwebtoken';
import jwks from 'jwks-rsa';
// @ts-ignore
import timezones from 'google-timezones-json';
import parseUrl from 'parseurl';
import promClient, { Registry } from 'prom-client';
import history from 'connect-history-api-fallback';
import bodyParser from 'body-parser';

import config from '@/config';
import * as Queue from '@/Queue';
import { InternalHooksManager } from '@/InternalHooksManager';
import { getCredentialTranslationPath } from '@/TranslationHelpers';
import { WEBHOOK_METHODS } from '@/WebhookHelpers';
import { getSharedWorkflowIds } from '@/WorkflowHelpers';

import { nodesController } from '@/api/nodes.api';
import { workflowsController } from '@/workflows/workflows.controller';
import {
	AUTH_COOKIE_NAME,
	EDITOR_UI_DIST_DIR,
	GENERATED_STATIC_DIR,
	NODES_BASE_DIR,
	RESPONSE_ERROR_MESSAGES,
	TEMPLATES_DIR,
} from '@/constants';
import { credentialsController } from '@/credentials/credentials.controller';
import { oauth2CredentialController } from '@/credentials/oauth2Credential.api';
import type {
	CurlHelper,
	ExecutionRequest,
	NodeListSearchRequest,
	NodeParameterOptionsRequest,
	OAuthRequest,
	WorkflowRequest,
} from '@/requests';
import { userManagementRouter } from '@/UserManagement';
import { resolveJwt } from '@/UserManagement/auth/jwt';

import { executionsController } from '@/executions/executions.controller';
import { nodeTypesController } from '@/api/nodeTypes.api';
import { tagsController } from '@/api/tags.api';
import { workflowStatsController } from '@/api/workflowStats.api';
import { loadPublicApiVersions } from '@/PublicApi';
import {
	getInstanceBaseUrl,
	isEmailSetUp,
	isSharingEnabled,
	isUserManagementEnabled,
	whereClause,
} from '@/UserManagement/UserManagementHelper';
import * as Db from '@/Db';
import {
	DatabaseType,
	ICredentialsDb,
	ICredentialsOverwrite,
	ICustomRequest,
	IDiagnosticInfo,
	IExecutionFlattedDb,
	IExecutionsStopData,
	IExecutionsSummary,
	IExternalHooksClass,
	IN8nUISettings,
	IPackageVersions,
} from '@/Interfaces';
import * as ActiveExecutions from '@/ActiveExecutions';
import * as ActiveWorkflowRunner from '@/ActiveWorkflowRunner';
import {
	CredentialsHelper,
	getCredentialForUser,
	getCredentialWithoutUser,
} from '@/CredentialsHelper';
import { CredentialsOverwrites } from '@/CredentialsOverwrites';
import { CredentialTypes } from '@/CredentialTypes';
import { ExternalHooks } from '@/ExternalHooks';
import * as GenericHelpers from '@/GenericHelpers';
import { NodeTypes } from '@/NodeTypes';
import * as Push from '@/Push';
import { LoadNodesAndCredentials } from '@/LoadNodesAndCredentials';
import * as ResponseHelper from '@/ResponseHelper';
import * as TestWebhooks from '@/TestWebhooks';
import { WaitTracker, WaitTrackerClass } from '@/WaitTracker';
import * as WebhookHelpers from '@/WebhookHelpers';
import * as WebhookServer from '@/WebhookServer';
import * as WorkflowExecuteAdditionalData from '@/WorkflowExecuteAdditionalData';
import { toHttpNodeParameters } from '@/CurlConverterHelper';
import { setupErrorMiddleware } from '@/ErrorReporting';
import { getLicense } from '@/License';
<<<<<<< HEAD
import { corsMiddleware } from './middlewares/cors';
=======
import { licenseController } from './license/license.controller';
>>>>>>> 7afd7e1e

require('body-parser-xml')(bodyParser);

const exec = promisify(callbackExec);

export const externalHooks: IExternalHooksClass = ExternalHooks();

class App {
	app: express.Application;

	activeWorkflowRunner: ActiveWorkflowRunner.ActiveWorkflowRunner;

	testWebhooks: TestWebhooks.TestWebhooks;

	endpointWebhook: string;

	endpointWebhookWaiting: string;

	endpointWebhookTest: string;

	endpointPresetCredentials: string;

	externalHooks: IExternalHooksClass;

	waitTracker: WaitTrackerClass;

	defaultWorkflowName: string;

	defaultCredentialsName: string;

	saveDataErrorExecution: 'all' | 'none';

	saveDataSuccessExecution: 'all' | 'none';

	saveManualExecutions: boolean;

	executionTimeout: number;

	maxExecutionTimeout: number;

	timezone: string;

	activeExecutionsInstance: ActiveExecutions.ActiveExecutions;

	push: Push.Push;

	versions: IPackageVersions | undefined;

	restEndpoint: string;

	publicApiEndpoint: string;

	frontendSettings: IN8nUISettings;

	protocol: string;

	sslKey: string;

	sslCert: string;

	payloadSizeMax: number;

	presetCredentialsLoaded: boolean;

	webhookMethods: WebhookHttpMethod[];

	nodeTypes: INodeTypes;

	credentialTypes: ICredentialTypes;

	constructor() {
		this.app = express();
		this.app.disable('x-powered-by');

		this.endpointWebhook = config.getEnv('endpoints.webhook');
		this.endpointWebhookWaiting = config.getEnv('endpoints.webhookWaiting');
		this.endpointWebhookTest = config.getEnv('endpoints.webhookTest');

		this.defaultWorkflowName = config.getEnv('workflows.defaultName');
		this.defaultCredentialsName = config.getEnv('credentials.defaultName');

		this.saveDataErrorExecution = config.get('executions.saveDataOnError');
		this.saveDataSuccessExecution = config.get('executions.saveDataOnSuccess');
		this.saveManualExecutions = config.get('executions.saveDataManualExecutions');
		this.executionTimeout = config.get('executions.timeout');
		this.maxExecutionTimeout = config.get('executions.maxTimeout');
		this.payloadSizeMax = config.get('endpoints.payloadSizeMax');
		this.timezone = config.get('generic.timezone');
		this.restEndpoint = config.get('endpoints.rest');
		this.publicApiEndpoint = config.get('publicApi.path');

		this.activeWorkflowRunner = ActiveWorkflowRunner.getInstance();
		this.testWebhooks = TestWebhooks.getInstance();
		this.push = Push.getInstance();

		this.nodeTypes = NodeTypes();
		this.credentialTypes = CredentialTypes();

		this.activeExecutionsInstance = ActiveExecutions.getInstance();
		this.waitTracker = WaitTracker();

		this.protocol = config.getEnv('protocol');
		this.sslKey = config.getEnv('ssl_key');
		this.sslCert = config.getEnv('ssl_cert');

		this.externalHooks = externalHooks;

		this.presetCredentialsLoaded = false;
		this.endpointPresetCredentials = config.getEnv('credentials.overwrite.endpoint');

		setupErrorMiddleware(this.app);

		if (process.env.E2E_TESTS === 'true') {
			this.app.use('/e2e', require('./api/e2e.api').e2eController);
		}

		const urlBaseWebhook = WebhookHelpers.getWebhookBaseUrl();
		const telemetrySettings: ITelemetrySettings = {
			enabled: config.getEnv('diagnostics.enabled'),
		};

		if (telemetrySettings.enabled) {
			const conf = config.getEnv('diagnostics.config.frontend');
			const [key, url] = conf.split(';');

			if (!key || !url) {
				LoggerProxy.warn('Diagnostics frontend config is invalid');
				telemetrySettings.enabled = false;
			}

			telemetrySettings.config = { key, url };
		}

		// Define it here to avoid calling the function multiple times
		const instanceBaseUrl = getInstanceBaseUrl();

		this.frontendSettings = {
			endpointWebhook: this.endpointWebhook,
			endpointWebhookTest: this.endpointWebhookTest,
			saveDataErrorExecution: this.saveDataErrorExecution,
			saveDataSuccessExecution: this.saveDataSuccessExecution,
			saveManualExecutions: this.saveManualExecutions,
			executionTimeout: this.executionTimeout,
			maxExecutionTimeout: this.maxExecutionTimeout,
			workflowCallerPolicyDefaultOption: config.getEnv('workflows.callerPolicyDefaultOption'),
			timezone: this.timezone,
			urlBaseWebhook,
			urlBaseEditor: instanceBaseUrl,
			versionCli: '',
			oauthCallbackUrls: {
				oauth1: `${instanceBaseUrl}/${this.restEndpoint}/oauth1-credential/callback`,
				oauth2: `${instanceBaseUrl}/${this.restEndpoint}/oauth2-credential/callback`,
			},
			versionNotifications: {
				enabled: config.getEnv('versionNotifications.enabled'),
				endpoint: config.getEnv('versionNotifications.endpoint'),
				infoUrl: config.getEnv('versionNotifications.infoUrl'),
			},
			instanceId: '',
			telemetry: telemetrySettings,
			personalizationSurveyEnabled:
				config.getEnv('personalization.enabled') && config.getEnv('diagnostics.enabled'),
			defaultLocale: config.getEnv('defaultLocale'),
			userManagement: {
				enabled: isUserManagementEnabled(),
				showSetupOnFirstLoad:
					config.getEnv('userManagement.disabled') === false &&
					config.getEnv('userManagement.isInstanceOwnerSetUp') === false &&
					config.getEnv('userManagement.skipInstanceOwnerSetup') === false,
				smtpSetup: isEmailSetUp(),
			},
			publicApi: {
				enabled: config.getEnv('publicApi.disabled') === false,
				latestVersion: 1,
				path: config.getEnv('publicApi.path'),
			},
			workflowTagsDisabled: config.getEnv('workflowTagsDisabled'),
			logLevel: config.getEnv('logs.level'),
			hiringBannerEnabled: config.getEnv('hiringBanner.enabled'),
			templates: {
				enabled: config.getEnv('templates.enabled'),
				host: config.getEnv('templates.host'),
			},
			onboardingCallPromptEnabled: config.getEnv('onboardingCallPrompt.enabled'),
			executionMode: config.getEnv('executions.mode'),
			communityNodesEnabled: config.getEnv('nodes.communityPackages.enabled'),
			deployment: {
				type: config.getEnv('deployment.type'),
			},
			isNpmAvailable: false,
			allowedModules: {
				builtIn: process.env.NODE_FUNCTION_ALLOW_BUILTIN,
				external: process.env.NODE_FUNCTION_ALLOW_EXTERNAL,
			},
			enterprise: {
				sharing: false,
				workflowSharing: false,
			},
		};
	}

	/**
	 * Returns the current epoch time
	 *
	 */
	getCurrentDate(): Date {
		return new Date();
	}

	/**
	 * Returns the current settings for the frontend
	 */
	getSettingsForFrontend(): IN8nUISettings {
		// refresh user management status
		Object.assign(this.frontendSettings.userManagement, {
			enabled: isUserManagementEnabled(),
			showSetupOnFirstLoad:
				config.getEnv('userManagement.disabled') === false &&
				config.getEnv('userManagement.isInstanceOwnerSetUp') === false &&
				config.getEnv('userManagement.skipInstanceOwnerSetup') === false,
		});

		// refresh enterprise status
		Object.assign(this.frontendSettings.enterprise, {
			sharing: isSharingEnabled(),
			workflowSharing: config.getEnv('enterprise.workflowSharingEnabled'),
		});

		if (config.get('nodes.packagesMissing').length > 0) {
			this.frontendSettings.missingPackages = true;
		}

		return this.frontendSettings;
	}

	async initLicense(): Promise<void> {
		const license = getLicense();
		await license.init(this.frontendSettings.instanceId, this.frontendSettings.versionCli);

		const activationKey = config.getEnv('license.activationKey');
		if (activationKey) {
			try {
				await license.activate(activationKey);
			} catch (e) {
				LoggerProxy.error('Could not activate license', e);
			}
		}
	}

	async config(): Promise<void> {
		const enableMetrics = config.getEnv('endpoints.metrics.enable');
		let register: Registry;

		if (enableMetrics) {
			const prefix = config.getEnv('endpoints.metrics.prefix');
			register = new promClient.Registry();
			register.setDefaultLabels({ prefix });
			promClient.collectDefaultMetrics({ register });
		}

		this.frontendSettings.isNpmAvailable = await exec('npm --version')
			.then(() => true)
			.catch(() => false);

		this.versions = await GenericHelpers.getVersions();
		this.frontendSettings.versionCli = this.versions.cli;

		this.frontendSettings.instanceId = await UserSettings.getInstanceId();

		await this.externalHooks.run('frontend.settings', [this.frontendSettings]);

		await this.initLicense();

		const excludeEndpoints = config.getEnv('security.excludeEndpoints');

		const ignoredEndpoints = [
			'assets',
			'healthz',
			'metrics',
			'icons',
			'types',
			'e2e',
			this.endpointWebhook,
			this.endpointWebhookTest,
			this.endpointPresetCredentials,
			config.getEnv('publicApi.disabled') ? this.publicApiEndpoint : '',
			...excludeEndpoints.split(':'),
		].filter((u) => !!u);

		// eslint-disable-next-line no-useless-escape
		const authIgnoreRegex = new RegExp(`^\/(${ignoredEndpoints.join('|')})\/?.*$`);

		// Check for basic auth credentials if activated
		const basicAuthActive = config.getEnv('security.basicAuth.active');
		if (basicAuthActive) {
			const basicAuthUser = (await GenericHelpers.getConfigValue(
				'security.basicAuth.user',
			)) as string;
			if (basicAuthUser === '') {
				throw new Error('Basic auth is activated but no user got defined. Please set one!');
			}

			const basicAuthPassword = (await GenericHelpers.getConfigValue(
				'security.basicAuth.password',
			)) as string;
			if (basicAuthPassword === '') {
				throw new Error('Basic auth is activated but no password got defined. Please set one!');
			}

			const basicAuthHashEnabled = (await GenericHelpers.getConfigValue(
				'security.basicAuth.hash',
			)) as boolean;

			let validPassword: null | string = null;

			this.app.use(
				async (req: express.Request, res: express.Response, next: express.NextFunction) => {
					// Skip basic auth for a few listed endpoints or when instance owner has been setup
					if (
						authIgnoreRegex.exec(req.url) ||
						config.getEnv('userManagement.isInstanceOwnerSetUp')
					) {
						return next();
					}
					const realm = 'n8n - Editor UI';
					const basicAuthData = basicAuth(req);

					if (basicAuthData === undefined) {
						// Authorization data is missing
						return ResponseHelper.basicAuthAuthorizationError(
							res,
							realm,
							'Authorization is required!',
						);
					}

					if (basicAuthData.name === basicAuthUser) {
						if (basicAuthHashEnabled) {
							if (
								validPassword === null &&
								(await compare(basicAuthData.pass, basicAuthPassword))
							) {
								// Password is valid so save for future requests
								validPassword = basicAuthData.pass;
							}

							if (validPassword === basicAuthData.pass && validPassword !== null) {
								// Provided hash is correct
								return next();
							}
						} else if (basicAuthData.pass === basicAuthPassword) {
							// Provided password is correct
							return next();
						}
					}

					// Provided authentication data is wrong
					return ResponseHelper.basicAuthAuthorizationError(
						res,
						realm,
						'Authorization data is wrong!',
					);
				},
			);
		}

		// Check for and validate JWT if configured
		const jwtAuthActive = config.getEnv('security.jwtAuth.active');
		if (jwtAuthActive) {
			const jwtAuthHeader = (await GenericHelpers.getConfigValue(
				'security.jwtAuth.jwtHeader',
			)) as string;
			if (jwtAuthHeader === '') {
				throw new Error('JWT auth is activated but no request header was defined. Please set one!');
			}
			const jwksUri = (await GenericHelpers.getConfigValue('security.jwtAuth.jwksUri')) as string;
			if (jwksUri === '') {
				throw new Error('JWT auth is activated but no JWK Set URI was defined. Please set one!');
			}
			const jwtHeaderValuePrefix = (await GenericHelpers.getConfigValue(
				'security.jwtAuth.jwtHeaderValuePrefix',
			)) as string;
			const jwtIssuer = (await GenericHelpers.getConfigValue(
				'security.jwtAuth.jwtIssuer',
			)) as string;
			const jwtNamespace = (await GenericHelpers.getConfigValue(
				'security.jwtAuth.jwtNamespace',
			)) as string;
			const jwtAllowedTenantKey = (await GenericHelpers.getConfigValue(
				'security.jwtAuth.jwtAllowedTenantKey',
			)) as string;
			const jwtAllowedTenant = (await GenericHelpers.getConfigValue(
				'security.jwtAuth.jwtAllowedTenant',
			)) as string;

			// eslint-disable-next-line no-inner-declarations
			function isTenantAllowed(decodedToken: object): boolean {
				if (jwtNamespace === '' || jwtAllowedTenantKey === '' || jwtAllowedTenant === '') {
					return true;
				}

				for (const [k, v] of Object.entries(decodedToken)) {
					if (k === jwtNamespace) {
						for (const [kn, kv] of Object.entries(v)) {
							if (kn === jwtAllowedTenantKey && kv === jwtAllowedTenant) {
								return true;
							}
						}
					}
				}

				return false;
			}

			// eslint-disable-next-line consistent-return
			this.app.use((req: express.Request, res: express.Response, next: express.NextFunction) => {
				if (authIgnoreRegex.exec(req.url)) {
					return next();
				}

				let token = req.header(jwtAuthHeader) as string;
				if (token === undefined || token === '') {
					return ResponseHelper.jwtAuthAuthorizationError(res, 'Missing token');
				}
				if (jwtHeaderValuePrefix !== '' && token.startsWith(jwtHeaderValuePrefix)) {
					token = token.replace(`${jwtHeaderValuePrefix} `, '').trimLeft();
				}

				const jwkClient = jwks({ cache: true, jwksUri });
				// eslint-disable-next-line @typescript-eslint/ban-types
				function getKey(header: any, callback: Function) {
					jwkClient.getSigningKey(header.kid, (err: Error, key: any) => {
						// eslint-disable-next-line @typescript-eslint/no-throw-literal
						if (err) throw ResponseHelper.jwtAuthAuthorizationError(res, err.message);

						const signingKey = key.publicKey || key.rsaPublicKey;
						callback(null, signingKey);
					});
				}

				const jwtVerifyOptions: jwt.VerifyOptions = {
					issuer: jwtIssuer !== '' ? jwtIssuer : undefined,
					ignoreExpiration: false,
				};

				jwt.verify(token, getKey, jwtVerifyOptions, (err: jwt.VerifyErrors, decoded: object) => {
					if (err) {
						ResponseHelper.jwtAuthAuthorizationError(res, 'Invalid token');
					} else if (!isTenantAllowed(decoded)) {
						ResponseHelper.jwtAuthAuthorizationError(res, 'Tenant not allowed');
					} else {
						next();
					}
				});
			});
		}

		// ----------------------------------------
		// Public API
		// ----------------------------------------

		if (!config.getEnv('publicApi.disabled')) {
			const { apiRouters, apiLatestVersion } = await loadPublicApiVersions(this.publicApiEndpoint);
			this.app.use(...apiRouters);
			this.frontendSettings.publicApi.latestVersion = apiLatestVersion;
		}
		// Parse cookies for easier access
		this.app.use(cookieParser());

		// Get push connections
		this.app.use(`/${this.restEndpoint}/push`, corsMiddleware, async (req, res, next) => {
			const { sessionId } = req.query;
			if (sessionId === undefined) {
				next(new Error('The query parameter "sessionId" is missing!'));
				return;
			}

			if (isUserManagementEnabled()) {
				try {
					const authCookie = req.cookies?.[AUTH_COOKIE_NAME] ?? '';
					await resolveJwt(authCookie);
				} catch (error) {
					res.status(401).send('Unauthorized');
					return;
				}
			}

			this.push.add(sessionId as string, req, res);
		});

		// Compress the response data
		this.app.use(compression());

		// Make sure that each request has the "parsedUrl" parameter
		this.app.use((req: express.Request, res: express.Response, next: express.NextFunction) => {
			(req as ICustomRequest).parsedUrl = parseUrl(req);
			req.rawBody = Buffer.from('', 'base64');
			next();
		});

		// Support application/json type post data
		this.app.use(
			bodyParser.json({
				limit: `${this.payloadSizeMax}mb`,
				verify: (req, res, buf) => {
					req.rawBody = buf;
				},
			}),
		);

		// Support application/xml type post data
		this.app.use(
			// @ts-ignore
			bodyParser.xml({
				limit: `${this.payloadSizeMax}mb`,
				xmlParseOptions: {
					normalize: true, // Trim whitespace inside text nodes
					normalizeTags: true, // Transform tags to lowercase
					explicitArray: false, // Only put properties in array if length > 1
				},
				verify: (req: express.Request, res: any, buf: any) => {
					req.rawBody = buf;
				},
			}),
		);

		this.app.use(
			bodyParser.text({
				limit: `${this.payloadSizeMax}mb`,
				verify: (req, res, buf) => {
					req.rawBody = buf;
				},
			}),
		);

		// Make sure that Vue history mode works properly
		this.app.use(
			history({
				rewrites: [
					{
						from: new RegExp(`^/(${[this.restEndpoint, ...ignoredEndpoints].join('|')})/?.*$`),
						to: (context) => {
							return context.parsedUrl.pathname!.toString();
						},
					},
				],
			}),
		);

		// support application/x-www-form-urlencoded post data
		this.app.use(
			bodyParser.urlencoded({
				limit: `${this.payloadSizeMax}mb`,
				extended: false,
				verify: (req, res, buf) => {
					req.rawBody = buf;
				},
			}),
		);

		this.app.use(corsMiddleware);

		// eslint-disable-next-line consistent-return
		this.app.use((req: express.Request, res: express.Response, next: express.NextFunction) => {
			if (!Db.isInitialized) {
				const error = new ResponseHelper.ServiceUnavailableError('Database is not ready!');
				return ResponseHelper.sendErrorResponse(res, error);
			}

			next();
		});

		// ----------------------------------------
		// User Management
		// ----------------------------------------
		await userManagementRouter.addRoutes.apply(this, [ignoredEndpoints, this.restEndpoint]);

		this.app.use(`/${this.restEndpoint}/credentials`, credentialsController);

		// ----------------------------------------
		// Packages and nodes management
		// ----------------------------------------
		if (config.getEnv('nodes.communityPackages.enabled')) {
			this.app.use(`/${this.restEndpoint}/nodes`, nodesController);
		}

		// ----------------------------------------
		// Healthcheck
		// ----------------------------------------

		// Does very basic health check
		this.app.get('/healthz', async (req: express.Request, res: express.Response) => {
			LoggerProxy.debug('Health check started!');

			const connection = getConnectionManager().get();

			try {
				if (!connection.isConnected) {
					// Connection is not active
					throw new Error('No active database connection!');
				}
				// DB ping
				await connection.query('SELECT 1');
			} catch (err) {
				ErrorReporter.error(err);
				LoggerProxy.error('No Database connection!', err);
				const error = new ResponseHelper.ServiceUnavailableError('No Database connection!');
				return ResponseHelper.sendErrorResponse(res, error);
			}

			// Everything fine
			const responseData = {
				status: 'ok',
			};

			LoggerProxy.debug('Health check completed successfully!');

			ResponseHelper.sendSuccessResponse(res, responseData, true, 200);
		});

		// ----------------------------------------
		// Metrics
		// ----------------------------------------
		if (enableMetrics) {
			this.app.get('/metrics', async (req: express.Request, res: express.Response) => {
				const response = await register.metrics();
				res.setHeader('Content-Type', register.contentType);
				ResponseHelper.sendSuccessResponse(res, response, true, 200);
			});
		}

		// ----------------------------------------
		// Workflow
		// ----------------------------------------
		this.app.use(`/${this.restEndpoint}/workflows`, workflowsController);

		// ----------------------------------------
<<<<<<< HEAD
		// Workflow Statistics
		// ----------------------------------------
		this.app.use(`/${this.restEndpoint}/workflow-stats`, workflowStatsController);
=======
		// License
		// ----------------------------------------
		this.app.use(`/${this.restEndpoint}/license`, licenseController);
>>>>>>> 7afd7e1e

		// ----------------------------------------
		// Tags
		// ----------------------------------------
		this.app.use(`/${this.restEndpoint}/tags`, tagsController);

		// Returns parameter values which normally get loaded from an external API or
		// get generated dynamically
		this.app.get(
			`/${this.restEndpoint}/node-parameter-options`,
			ResponseHelper.send(
				async (req: NodeParameterOptionsRequest): Promise<INodePropertyOptions[]> => {
					const nodeTypeAndVersion = jsonParse(
						req.query.nodeTypeAndVersion,
					) as INodeTypeNameVersion;

					const { path, methodName } = req.query;

					const currentNodeParameters = jsonParse(
						req.query.currentNodeParameters,
					) as INodeParameters;

					let credentials: INodeCredentials | undefined;

					if (req.query.credentials) {
						credentials = jsonParse(req.query.credentials);
					}

					const loadDataInstance = new LoadNodeParameterOptions(
						nodeTypeAndVersion,
						this.nodeTypes,
						path,
						currentNodeParameters,
						credentials,
					);

					const additionalData = await WorkflowExecuteAdditionalData.getBase(
						req.user.id,
						currentNodeParameters,
					);

					if (methodName) {
						return loadDataInstance.getOptionsViaMethodName(methodName, additionalData);
					}
					// @ts-ignore
					if (req.query.loadOptions) {
						return loadDataInstance.getOptionsViaRequestProperty(
							// @ts-ignore
							jsonParse(req.query.loadOptions as string),
							additionalData,
						);
					}

					return [];
				},
			),
		);

		// Returns parameter values which normally get loaded from an external API or
		// get generated dynamically
		this.app.get(
			`/${this.restEndpoint}/nodes-list-search`,
			ResponseHelper.send(
				async (
					req: NodeListSearchRequest,
					res: express.Response,
				): Promise<INodeListSearchResult | undefined> => {
					const nodeTypeAndVersion = jsonParse(
						req.query.nodeTypeAndVersion,
					) as INodeTypeNameVersion;

					const { path, methodName } = req.query;

					if (!req.query.currentNodeParameters) {
						throw new ResponseHelper.BadRequestError(
							'Parameter currentNodeParameters is required.',
						);
					}

					const currentNodeParameters = jsonParse(
						req.query.currentNodeParameters,
					) as INodeParameters;

					let credentials: INodeCredentials | undefined;

					if (req.query.credentials) {
						credentials = jsonParse(req.query.credentials);
					}

					const listSearchInstance = new LoadNodeListSearch(
						nodeTypeAndVersion,
						this.nodeTypes,
						path,
						currentNodeParameters,
						credentials,
					);

					const additionalData = await WorkflowExecuteAdditionalData.getBase(
						req.user.id,
						currentNodeParameters,
					);

					if (methodName) {
						return listSearchInstance.getOptionsViaMethodName(
							methodName,
							additionalData,
							req.query.filter,
							req.query.paginationToken,
						);
					}

					throw new ResponseHelper.BadRequestError('Parameter methodName is required.');
				},
			),
		);

		this.app.get(
			`/${this.restEndpoint}/credential-translation`,
			ResponseHelper.send(
				async (
					req: express.Request & { query: { credentialType: string } },
					res: express.Response,
				): Promise<object | null> => {
					const translationPath = getCredentialTranslationPath({
						locale: this.frontendSettings.defaultLocale,
						credentialType: req.query.credentialType,
					});

					try {
						return require(translationPath);
					} catch (error) {
						return null;
					}
				},
			),
		);

		// Returns node information based on node names and versions
		const headersPath = pathJoin(NODES_BASE_DIR, 'dist', 'nodes', 'headers');
		this.app.get(
			`/${this.restEndpoint}/node-translation-headers`,
			ResponseHelper.send(
				async (req: express.Request, res: express.Response): Promise<object | void> => {
					try {
						await fsAccess(`${headersPath}.js`);
					} catch (_) {
						return; // no headers available
					}

					try {
						return require(headersPath);
					} catch (error) {
						res.status(500).send('Failed to load headers file');
					}
				},
			),
		);

		// ----------------------------------------
		// Node-Types
		// ----------------------------------------

		this.app.use(`/${this.restEndpoint}/node-types`, nodeTypesController);

		// ----------------------------------------
		// Active Workflows
		// ----------------------------------------

		// Returns the active workflow ids
		this.app.get(
			`/${this.restEndpoint}/active`,
			ResponseHelper.send(async (req: WorkflowRequest.GetAllActive) => {
				const activeWorkflows = await this.activeWorkflowRunner.getActiveWorkflows(req.user);

				return activeWorkflows.map(({ id }) => id.toString());
			}),
		);

		// Returns if the workflow with the given id had any activation errors
		this.app.get(
			`/${this.restEndpoint}/active/error/:id`,
			ResponseHelper.send(async (req: WorkflowRequest.GetAllActivationErrors) => {
				const { id: workflowId } = req.params;

				const shared = await Db.collections.SharedWorkflow.findOne({
					relations: ['workflow'],
					where: whereClause({
						user: req.user,
						entityType: 'workflow',
						entityId: workflowId,
					}),
				});

				if (!shared) {
					LoggerProxy.info('User attempted to access workflow errors without permissions', {
						workflowId,
						userId: req.user.id,
					});

					throw new ResponseHelper.BadRequestError(
						`Workflow with ID "${workflowId}" could not be found.`,
					);
				}

				return this.activeWorkflowRunner.getActivationError(workflowId);
			}),
		);

		// ----------------------------------------
		// curl-converter
		// ----------------------------------------
		this.app.post(
			`/${this.restEndpoint}/curl-to-json`,
			ResponseHelper.send(
				async (
					req: CurlHelper.ToJson,
					res: express.Response,
				): Promise<{ [key: string]: string }> => {
					const curlCommand = req.body.curlCommand ?? '';

					try {
						const parameters = toHttpNodeParameters(curlCommand);
						return ResponseHelper.flattenObject(parameters, 'parameters');
					} catch (e) {
						throw new ResponseHelper.BadRequestError(`Invalid cURL command`);
					}
				},
			),
		);

		// ----------------------------------------
		// OAuth1-Credential/Auth
		// ----------------------------------------

		// Authorize OAuth Data
		this.app.get(
			`/${this.restEndpoint}/oauth1-credential/auth`,
			ResponseHelper.send(async (req: OAuthRequest.OAuth1Credential.Auth): Promise<string> => {
				const { id: credentialId } = req.query;

				if (!credentialId) {
					LoggerProxy.error('OAuth1 credential authorization failed due to missing credential ID');
					throw new ResponseHelper.BadRequestError('Required credential ID is missing');
				}

				const credential = await getCredentialForUser(credentialId, req.user);

				if (!credential) {
					LoggerProxy.error(
						'OAuth1 credential authorization failed because the current user does not have the correct permissions',
						{ userId: req.user.id },
					);
					throw new ResponseHelper.NotFoundError(RESPONSE_ERROR_MESSAGES.NO_CREDENTIAL);
				}

				let encryptionKey: string;
				try {
					encryptionKey = await UserSettings.getEncryptionKey();
				} catch (error) {
					throw new ResponseHelper.InternalServerError(error.message);
				}

				const mode: WorkflowExecuteMode = 'internal';
				const timezone = config.getEnv('generic.timezone');
				const credentialsHelper = new CredentialsHelper(encryptionKey);
				const decryptedDataOriginal = await credentialsHelper.getDecrypted(
					credential as INodeCredentialsDetails,
					credential.type,
					mode,
					timezone,
					true,
				);

				const oauthCredentials = credentialsHelper.applyDefaultsAndOverwrites(
					decryptedDataOriginal,
					credential.type,
					mode,
					timezone,
				);

				const signatureMethod = oauthCredentials.signatureMethod as string;

				const oAuthOptions: clientOAuth1.Options = {
					consumer: {
						key: oauthCredentials.consumerKey as string,
						secret: oauthCredentials.consumerSecret as string,
					},
					signature_method: signatureMethod,
					// eslint-disable-next-line @typescript-eslint/naming-convention
					hash_function(base, key) {
						const algorithm = signatureMethod === 'HMAC-SHA1' ? 'sha1' : 'sha256';
						return createHmac(algorithm, key).update(base).digest('base64');
					},
				};

				const oauthRequestData = {
					oauth_callback: `${WebhookHelpers.getWebhookBaseUrl()}${
						this.restEndpoint
					}/oauth1-credential/callback?cid=${credentialId}`,
				};

				await this.externalHooks.run('oauth1.authenticate', [oAuthOptions, oauthRequestData]);

				// eslint-disable-next-line new-cap
				const oauth = new clientOAuth1(oAuthOptions);

				const options: RequestOptions = {
					method: 'POST',
					url: oauthCredentials.requestTokenUrl as string,
					data: oauthRequestData,
				};

				const data = oauth.toHeader(oauth.authorize(options));

				// @ts-ignore
				options.headers = data;

				const { data: response } = await axios.request(options as Partial<AxiosRequestConfig>);

				// Response comes as x-www-form-urlencoded string so convert it to JSON

				const paramsParser = new URLSearchParams(response);

				const responseJson = Object.fromEntries(paramsParser.entries());

				const returnUri = `${oauthCredentials.authUrl}?oauth_token=${responseJson.oauth_token}`;

				// Encrypt the data
				const credentials = new Credentials(
					credential as INodeCredentialsDetails,
					credential.type,
					credential.nodesAccess,
				);

				credentials.setData(decryptedDataOriginal, encryptionKey);
				const newCredentialsData = credentials.getDataToSave() as unknown as ICredentialsDb;

				// Add special database related data
				newCredentialsData.updatedAt = this.getCurrentDate();

				// Update the credentials in DB
				await Db.collections.Credentials.update(credentialId, newCredentialsData);

				LoggerProxy.verbose('OAuth1 authorization successful for new credential', {
					userId: req.user.id,
					credentialId,
				});

				return returnUri;
			}),
		);

		// Verify and store app code. Generate access tokens and store for respective credential.
		this.app.get(
			`/${this.restEndpoint}/oauth1-credential/callback`,
			async (req: OAuthRequest.OAuth1Credential.Callback, res: express.Response) => {
				try {
					const { oauth_verifier, oauth_token, cid: credentialId } = req.query;

					if (!oauth_verifier || !oauth_token) {
						const errorResponse = new ResponseHelper.ServiceUnavailableError(
							`Insufficient parameters for OAuth1 callback. Received following query parameters: ${JSON.stringify(
								req.query,
							)}`,
						);
						LoggerProxy.error(
							'OAuth1 callback failed because of insufficient parameters received',
							{
								userId: req.user?.id,
								credentialId,
							},
						);
						return ResponseHelper.sendErrorResponse(res, errorResponse);
					}

					const credential = await getCredentialWithoutUser(credentialId);

					if (!credential) {
						LoggerProxy.error('OAuth1 callback failed because of insufficient user permissions', {
							userId: req.user?.id,
							credentialId,
						});
						const errorResponse = new ResponseHelper.NotFoundError(
							RESPONSE_ERROR_MESSAGES.NO_CREDENTIAL,
						);
						return ResponseHelper.sendErrorResponse(res, errorResponse);
					}

					let encryptionKey: string;
					try {
						encryptionKey = await UserSettings.getEncryptionKey();
					} catch (error) {
						throw new ResponseHelper.InternalServerError(error.message);
					}

					const mode: WorkflowExecuteMode = 'internal';
					const timezone = config.getEnv('generic.timezone');
					const credentialsHelper = new CredentialsHelper(encryptionKey);
					const decryptedDataOriginal = await credentialsHelper.getDecrypted(
						credential as INodeCredentialsDetails,
						credential.type,
						mode,
						timezone,
						true,
					);
					const oauthCredentials = credentialsHelper.applyDefaultsAndOverwrites(
						decryptedDataOriginal,
						credential.type,
						mode,
						timezone,
					);

					const options: AxiosRequestConfig = {
						method: 'POST',
						url: oauthCredentials.accessTokenUrl as string,
						params: {
							oauth_token,
							oauth_verifier,
						},
					};

					let oauthToken;

					try {
						oauthToken = await axios.request(options);
					} catch (error) {
						LoggerProxy.error('Unable to fetch tokens for OAuth1 callback', {
							userId: req.user?.id,
							credentialId,
						});
						const errorResponse = new ResponseHelper.NotFoundError('Unable to get access tokens!');
						return ResponseHelper.sendErrorResponse(res, errorResponse);
					}

					// Response comes as x-www-form-urlencoded string so convert it to JSON

					const paramParser = new URLSearchParams(oauthToken.data);

					const oauthTokenJson = Object.fromEntries(paramParser.entries());

					decryptedDataOriginal.oauthTokenData = oauthTokenJson;

					const credentials = new Credentials(
						credential as INodeCredentialsDetails,
						credential.type,
						credential.nodesAccess,
					);
					credentials.setData(decryptedDataOriginal, encryptionKey);
					const newCredentialsData = credentials.getDataToSave() as unknown as ICredentialsDb;
					// Add special database related data
					newCredentialsData.updatedAt = this.getCurrentDate();
					// Save the credentials in DB
					await Db.collections.Credentials.update(credentialId, newCredentialsData);

					LoggerProxy.verbose('OAuth1 callback successful for new credential', {
						userId: req.user?.id,
						credentialId,
					});
					res.sendFile(pathResolve(TEMPLATES_DIR, 'oauth-callback.html'));
				} catch (error) {
					LoggerProxy.error('OAuth1 callback failed because of insufficient user permissions', {
						userId: req.user?.id,
						credentialId: req.query.cid,
					});
					// Error response
					return ResponseHelper.sendErrorResponse(res, error);
				}
			},
		);

		// ----------------------------------------
		// OAuth2-Credential
		// ----------------------------------------

		this.app.use(`/${this.restEndpoint}/oauth2-credential`, oauth2CredentialController);

		// ----------------------------------------
		// Executions
		// ----------------------------------------

		this.app.use(`/${this.restEndpoint}/executions`, executionsController);

		// ----------------------------------------
		// Executing Workflows
		// ----------------------------------------

		// Returns all the currently working executions
		this.app.get(
			`/${this.restEndpoint}/executions-current`,
			ResponseHelper.send(
				async (req: ExecutionRequest.GetAllCurrent): Promise<IExecutionsSummary[]> => {
					if (config.getEnv('executions.mode') === 'queue') {
						const currentJobs = await Queue.getInstance().getJobs(['active', 'waiting']);

						const currentlyRunningQueueIds = currentJobs.map((job) => job.data.executionId);

						const currentlyRunningManualExecutions =
							this.activeExecutionsInstance.getActiveExecutions();
						const manualExecutionIds = currentlyRunningManualExecutions.map(
							(execution) => execution.id,
						);

						const currentlyRunningExecutionIds =
							currentlyRunningQueueIds.concat(manualExecutionIds);

						if (!currentlyRunningExecutionIds.length) return [];

						const findOptions: FindManyOptions<IExecutionFlattedDb> = {
							select: ['id', 'workflowId', 'mode', 'retryOf', 'startedAt'],
							order: { id: 'DESC' },
							where: {
								id: In(currentlyRunningExecutionIds),
							},
						};

						const sharedWorkflowIds = await getSharedWorkflowIds(req.user);

						if (!sharedWorkflowIds.length) return [];

						if (req.query.filter) {
							const { workflowId } = jsonParse<any>(req.query.filter);
							if (workflowId && sharedWorkflowIds.includes(workflowId)) {
								Object.assign(findOptions.where!, { workflowId });
							}
						} else {
							Object.assign(findOptions.where!, { workflowId: In(sharedWorkflowIds) });
						}

						const executions = await Db.collections.Execution.find(findOptions);

						if (!executions.length) return [];

						return executions.map((execution) => {
							return {
								id: execution.id,
								workflowId: execution.workflowId,
								mode: execution.mode,
								retryOf: execution.retryOf !== null ? execution.retryOf : undefined,
								startedAt: new Date(execution.startedAt),
							} as IExecutionsSummary;
						});
					}

					const executingWorkflows = this.activeExecutionsInstance.getActiveExecutions();

					const returnData: IExecutionsSummary[] = [];

					const filter = req.query.filter ? jsonParse<any>(req.query.filter) : {};

					const sharedWorkflowIds = await getSharedWorkflowIds(req.user).then((ids) =>
						ids.map((id) => id.toString()),
					);

					for (const data of executingWorkflows) {
						if (
							(filter.workflowId !== undefined && filter.workflowId !== data.workflowId) ||
							(data.workflowId !== undefined &&
								!sharedWorkflowIds.includes(data.workflowId.toString()))
						) {
							continue;
						}

						returnData.push({
							id: data.id.toString(),
							workflowId: data.workflowId === undefined ? '' : data.workflowId.toString(),
							mode: data.mode,
							retryOf: data.retryOf,
							startedAt: new Date(data.startedAt),
						});
					}

					returnData.sort((a, b) => parseInt(b.id, 10) - parseInt(a.id, 10));

					return returnData;
				},
			),
		);

		// Forces the execution to stop
		this.app.post(
			`/${this.restEndpoint}/executions-current/:id/stop`,
			ResponseHelper.send(async (req: ExecutionRequest.Stop): Promise<IExecutionsStopData> => {
				const { id: executionId } = req.params;

				const sharedWorkflowIds = await getSharedWorkflowIds(req.user);

				if (!sharedWorkflowIds.length) {
					throw new ResponseHelper.NotFoundError('Execution not found');
				}

				const execution = await Db.collections.Execution.findOne({
					where: {
						id: executionId,
						workflowId: In(sharedWorkflowIds),
					},
				});

				if (!execution) {
					throw new ResponseHelper.NotFoundError('Execution not found');
				}

				if (config.getEnv('executions.mode') === 'queue') {
					// Manual executions should still be stoppable, so
					// try notifying the `activeExecutions` to stop it.
					const result = await this.activeExecutionsInstance.stopExecution(req.params.id);

					if (result === undefined) {
						// If active execution could not be found check if it is a waiting one
						try {
							return await this.waitTracker.stopExecution(req.params.id);
						} catch (error) {
							// Ignore, if it errors as then it is probably a currently running
							// execution
						}
					} else {
						return {
							mode: result.mode,
							startedAt: new Date(result.startedAt),
							stoppedAt: result.stoppedAt ? new Date(result.stoppedAt) : undefined,
							finished: result.finished,
						} as IExecutionsStopData;
					}

					const currentJobs = await Queue.getInstance().getJobs(['active', 'waiting']);

					const job = currentJobs.find((job) => job.data.executionId.toString() === req.params.id);

					if (!job) {
						throw new Error(`Could not stop "${req.params.id}" as it is no longer in queue.`);
					} else {
						await Queue.getInstance().stopJob(job);
					}

					const executionDb = (await Db.collections.Execution.findOne(
						req.params.id,
					)) as IExecutionFlattedDb;
					const fullExecutionData = ResponseHelper.unflattenExecutionData(executionDb);

					const returnData: IExecutionsStopData = {
						mode: fullExecutionData.mode,
						startedAt: new Date(fullExecutionData.startedAt),
						stoppedAt: fullExecutionData.stoppedAt
							? new Date(fullExecutionData.stoppedAt)
							: undefined,
						finished: fullExecutionData.finished,
					};

					return returnData;
				}

				// Stop the execution and wait till it is done and we got the data
				const result = await this.activeExecutionsInstance.stopExecution(executionId);

				let returnData: IExecutionsStopData;
				if (result === undefined) {
					// If active execution could not be found check if it is a waiting one
					returnData = await this.waitTracker.stopExecution(executionId);
				} else {
					returnData = {
						mode: result.mode,
						startedAt: new Date(result.startedAt),
						stoppedAt: result.stoppedAt ? new Date(result.stoppedAt) : undefined,
						finished: result.finished,
					};
				}

				return returnData;
			}),
		);

		// Removes a test webhook
		this.app.delete(
			`/${this.restEndpoint}/test-webhook/:id`,
			ResponseHelper.send(async (req: express.Request, res: express.Response): Promise<boolean> => {
				// TODO UM: check if this needs validation with user management.
				const workflowId = req.params.id;
				return this.testWebhooks.cancelTestWebhook(workflowId);
			}),
		);

		// ----------------------------------------
		// Options
		// ----------------------------------------

		// Returns all the available timezones
		this.app.get(
			`/${this.restEndpoint}/options/timezones`,
			ResponseHelper.send(async (req: express.Request, res: express.Response): Promise<object> => {
				return timezones;
			}),
		);

		// ----------------------------------------
		// Binary data
		// ----------------------------------------

		// Download binary
		this.app.get(
			`/${this.restEndpoint}/data/:path`,
			async (req: express.Request, res: express.Response): Promise<void> => {
				// TODO UM: check if this needs permission check for UM
				const identifier = req.params.path;
				const binaryDataManager = BinaryDataManager.getInstance();
				const binaryPath = binaryDataManager.getBinaryPath(identifier);
				const { mimeType, fileName, fileSize } = await binaryDataManager.getBinaryMetadata(
					identifier,
				);
				if (mimeType) res.setHeader('Content-Type', mimeType);
				if (fileName) res.setHeader('Content-Disposition', `attachment; filename="${fileName}"`);
				res.setHeader('Content-Length', fileSize);
				res.sendFile(binaryPath);
			},
		);

		// ----------------------------------------
		// Settings
		// ----------------------------------------

		// Returns the current settings for the UI
		this.app.get(
			`/${this.restEndpoint}/settings`,
			ResponseHelper.send(
				async (req: express.Request, res: express.Response): Promise<IN8nUISettings> => {
					void InternalHooksManager.getInstance().onFrontendSettingsAPI(
						req.headers.sessionid as string,
					);

					return this.getSettingsForFrontend();
				},
			),
		);

		// ----------------------------------------
		// Webhooks
		// ----------------------------------------

		if (!config.getEnv('endpoints.disableProductionWebhooksOnMainProcess')) {
			WebhookServer.registerProductionWebhooks.apply(this);
		}

		// Register all webhook requests (test for UI)
		this.app.all(
			`/${this.endpointWebhookTest}/*`,
			async (req: express.Request, res: express.Response) => {
				// Cut away the "/webhook-test/" to get the registered part of the url
				const requestUrl = (req as ICustomRequest).parsedUrl!.pathname!.slice(
					this.endpointWebhookTest.length + 2,
				);

				const method = req.method.toUpperCase() as WebhookHttpMethod;

				if (method === 'OPTIONS') {
					let allowedMethods: string[];
					try {
						allowedMethods = await this.testWebhooks.getWebhookMethods(requestUrl);
						allowedMethods.push('OPTIONS');

						// Add custom "Allow" header to satisfy OPTIONS response.
						res.append('Allow', allowedMethods);
					} catch (error) {
						ResponseHelper.sendErrorResponse(res, error);
						return;
					}

					res.header('Access-Control-Allow-Origin', '*');

					ResponseHelper.sendSuccessResponse(res, {}, true, 204);
					return;
				}

				if (!WEBHOOK_METHODS.includes(method)) {
					ResponseHelper.sendErrorResponse(
						res,
						new Error(`The method ${method} is not supported.`),
					);
					return;
				}

				let response;
				try {
					response = await this.testWebhooks.callTestWebhook(method, requestUrl, req, res);
				} catch (error) {
					ResponseHelper.sendErrorResponse(res, error);
					return;
				}

				if (response.noWebhookResponse === true) {
					// Nothing else to do as the response got already sent
					return;
				}

				ResponseHelper.sendSuccessResponse(
					res,
					response.data,
					true,
					response.responseCode,
					response.headers,
				);
			},
		);

		if (this.endpointPresetCredentials !== '') {
			// POST endpoint to set preset credentials
			this.app.post(
				`/${this.endpointPresetCredentials}`,
				async (req: express.Request, res: express.Response) => {
					if (!this.presetCredentialsLoaded) {
						const body = req.body as ICredentialsOverwrite;

						if (req.headers['content-type'] !== 'application/json') {
							ResponseHelper.sendErrorResponse(
								res,
								new Error(
									'Body must be a valid JSON, make sure the content-type is application/json',
								),
							);
							return;
						}

						CredentialsOverwrites().setData(body);

						await LoadNodesAndCredentials().generateTypesForFrontend();

						this.presetCredentialsLoaded = true;

						ResponseHelper.sendSuccessResponse(res, { success: true }, true, 200);
					} else {
						ResponseHelper.sendErrorResponse(res, new Error('Preset credentials can be set once'));
					}
				},
			);
		}

		if (!config.getEnv('endpoints.disableUi')) {
			this.app.use('/', express.static(GENERATED_STATIC_DIR), express.static(EDITOR_UI_DIST_DIR));

			const startTime = new Date().toUTCString();
			this.app.use('/index.html', (req, res, next) => {
				res.setHeader('Last-Modified', startTime);
				next();
			});
		} else {
			this.app.use('/', express.static(GENERATED_STATIC_DIR));
		}
	}
}

export async function start(): Promise<void> {
	const PORT = config.getEnv('port');
	const ADDRESS = config.getEnv('listen_address');

	const app = new App();

	await app.config();

	let server;

	if (app.protocol === 'https' && app.sslKey && app.sslCert) {
		const https = require('https');
		const privateKey = readFileSync(app.sslKey, 'utf8');
		const cert = readFileSync(app.sslCert, 'utf8');
		const credentials = { key: privateKey, cert };
		server = https.createServer(credentials, app.app);
	} else {
		const http = require('http');
		server = http.createServer(app.app);
	}

	server.listen(PORT, ADDRESS, async () => {
		const versions = await GenericHelpers.getVersions();
		console.log(`n8n ready on ${ADDRESS}, port ${PORT}`);
		console.log(`Version: ${versions.cli}`);

		const defaultLocale = config.getEnv('defaultLocale');

		if (defaultLocale !== 'en') {
			console.log(`Locale: ${defaultLocale}`);
		}

		await app.externalHooks.run('n8n.ready', [app, config]);
		const cpus = os.cpus();
		const binaryDataConfig = config.getEnv('binaryDataManager');
		const diagnosticInfo: IDiagnosticInfo = {
			basicAuthActive: config.getEnv('security.basicAuth.active'),
			databaseType: (await GenericHelpers.getConfigValue('database.type')) as DatabaseType,
			disableProductionWebhooksOnMainProcess: config.getEnv(
				'endpoints.disableProductionWebhooksOnMainProcess',
			),
			notificationsEnabled: config.getEnv('versionNotifications.enabled'),
			versionCli: versions.cli,
			systemInfo: {
				os: {
					type: os.type(),
					version: os.version(),
				},
				memory: os.totalmem() / 1024,
				cpus: {
					count: cpus.length,
					model: cpus[0].model,
					speed: cpus[0].speed,
				},
			},
			executionVariables: {
				executions_process: config.getEnv('executions.process'),
				executions_mode: config.getEnv('executions.mode'),
				executions_timeout: config.getEnv('executions.timeout'),
				executions_timeout_max: config.getEnv('executions.maxTimeout'),
				executions_data_save_on_error: config.getEnv('executions.saveDataOnError'),
				executions_data_save_on_success: config.getEnv('executions.saveDataOnSuccess'),
				executions_data_save_on_progress: config.getEnv('executions.saveExecutionProgress'),
				executions_data_save_manual_executions: config.getEnv(
					'executions.saveDataManualExecutions',
				),
				executions_data_prune: config.getEnv('executions.pruneData'),
				executions_data_max_age: config.getEnv('executions.pruneDataMaxAge'),
				executions_data_prune_timeout: config.getEnv('executions.pruneDataTimeout'),
			},
			deploymentType: config.getEnv('deployment.type'),
			binaryDataMode: binaryDataConfig.mode,
			n8n_multi_user_allowed: isUserManagementEnabled(),
			smtp_set_up: config.getEnv('userManagement.emails.mode') === 'smtp',
		};

		void Db.collections
			.Workflow!.findOne({
				select: ['createdAt'],
				order: { createdAt: 'ASC' },
			})
			.then(async (workflow) =>
				InternalHooksManager.getInstance().onServerStarted(diagnosticInfo, workflow?.createdAt),
			);
	});

	server.on('error', (error: Error & { code: string }) => {
		if (error.code === 'EADDRINUSE') {
			console.log(
				`n8n's port ${PORT} is already in use. Do you have another instance of n8n running already?`,
			);
			process.exit(1);
		}
	});
}<|MERGE_RESOLUTION|>--- conflicted
+++ resolved
@@ -158,11 +158,8 @@
 import { toHttpNodeParameters } from '@/CurlConverterHelper';
 import { setupErrorMiddleware } from '@/ErrorReporting';
 import { getLicense } from '@/License';
-<<<<<<< HEAD
 import { corsMiddleware } from './middlewares/cors';
-=======
 import { licenseController } from './license/license.controller';
->>>>>>> 7afd7e1e
 
 require('body-parser-xml')(bodyParser);
 
@@ -800,15 +797,14 @@
 		this.app.use(`/${this.restEndpoint}/workflows`, workflowsController);
 
 		// ----------------------------------------
-<<<<<<< HEAD
 		// Workflow Statistics
 		// ----------------------------------------
 		this.app.use(`/${this.restEndpoint}/workflow-stats`, workflowStatsController);
-=======
+
+		// ----------------------------------------
 		// License
 		// ----------------------------------------
 		this.app.use(`/${this.restEndpoint}/license`, licenseController);
->>>>>>> 7afd7e1e
 
 		// ----------------------------------------
 		// Tags
