import {
	IExecuteFunctions,
	IExecuteSingleFunctions,
	ILoadOptionsFunctions,
} from 'n8n-core';

import {
	OptionsWithUri,
} from 'request';

import {
	IDataObject, NodeApiError, NodeOperationError,
} from 'n8n-workflow';

export async function contentfulApiRequest(this: IExecuteFunctions | IExecuteSingleFunctions | ILoadOptionsFunctions, method: string, resource: string, body: any = {}, qs: IDataObject = {}, uri?: string, option: IDataObject = {}): Promise<any> { // tslint:disable-line:no-any

	const credentials = await this.getCredentials('contentfulApi');
<<<<<<< HEAD
	if (credentials === undefined) {
		throw new NodeOperationError(this.getNode(), 'No credentials got returned!');
	}

	const source = this.getNodeParameter('source');
=======
	const source = this.getNodeParameter('source', 0) as string;
>>>>>>> 1c2ca624
	const isPreview = source === 'previewApi';

	const options: OptionsWithUri = {
		method,
		qs,
		body,
		uri: uri ||`https://${isPreview ? 'preview' : 'cdn'}.contentful.com${resource}`,
		json: true,
	};

	if (isPreview) {
		qs.access_token = credentials.ContentPreviewaccessToken as string;
	} else {
		qs.access_token = credentials.ContentDeliveryaccessToken as string;
	}

	try {
		return await this.helpers.request!(options);
	} catch (error) {
		throw new NodeApiError(this.getNode(), error);
	}

}

export async function contenfulApiRequestAllItems(this: ILoadOptionsFunctions | IExecuteFunctions, propertyName: string, method: string, resource: string, body: any = {}, query: IDataObject = {}): Promise<any> { // tslint:disable-line:no-any

	const returnData: IDataObject[] = [];

	let responseData;

	query.limit = 100;
	query.skip = 0;

	do {
		responseData = await contentfulApiRequest.call(this, method, resource, body, query);
		query.skip = (query.skip + 1) * query.limit;
		returnData.push.apply(returnData, responseData[propertyName]);
	} while (
		returnData.length < responseData.total
	);

	return returnData;
}<|MERGE_RESOLUTION|>--- conflicted
+++ resolved
@@ -15,15 +15,7 @@
 export async function contentfulApiRequest(this: IExecuteFunctions | IExecuteSingleFunctions | ILoadOptionsFunctions, method: string, resource: string, body: any = {}, qs: IDataObject = {}, uri?: string, option: IDataObject = {}): Promise<any> { // tslint:disable-line:no-any
 
 	const credentials = await this.getCredentials('contentfulApi');
-<<<<<<< HEAD
-	if (credentials === undefined) {
-		throw new NodeOperationError(this.getNode(), 'No credentials got returned!');
-	}
-
-	const source = this.getNodeParameter('source');
-=======
 	const source = this.getNodeParameter('source', 0) as string;
->>>>>>> 1c2ca624
 	const isPreview = source === 'previewApi';
 
 	const options: OptionsWithUri = {
