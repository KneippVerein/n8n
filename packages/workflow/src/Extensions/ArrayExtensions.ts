import { ExpressionError } from '../errors/expression.error';
import { ExpressionExtensionError } from '../errors/expression-extension.error';
import type { Extension, ExtensionMap } from './Extensions';
import { compact as oCompact } from './ObjectExtensions';
import deepEqual from 'deep-equal';
import uniqWith from 'lodash/uniqWith';

function first(value: unknown[]): unknown {
	return value[0];
}

function isEmpty(value: unknown[]): boolean {
	return value.length === 0;
}

function isNotEmpty(value: unknown[]): boolean {
	return value.length > 0;
}

function last(value: unknown[]): unknown {
	return value[value.length - 1];
}

function pluck(value: unknown[], extraArgs: unknown[]): unknown[] {
	if (!Array.isArray(extraArgs)) {
		throw new ExpressionError('arguments must be passed to pluck');
	}
	if (!extraArgs || extraArgs.length === 0) {
		return value;
	}
	const plucked = value.reduce<unknown[]>((pluckedFromObject, current) => {
		if (current && typeof current === 'object') {
			const p: unknown[] = [];
			Object.keys(current).forEach((k) => {
				(extraArgs as string[]).forEach((field) => {
					if (current && field === k) {
						p.push((current as { [key: string]: unknown })[k]);
					}
				});
			});
			if (p.length > 0) {
				pluckedFromObject.push(p.length === 1 ? p[0] : p);
			}
		}
		return pluckedFromObject;
	}, new Array<unknown>());
	return plucked;
}

function randomItem(value: unknown[]): unknown {
	const len = value === undefined ? 0 : value.length;
	return len ? value[Math.floor(Math.random() * len)] : undefined;
}

function unique(value: unknown[], extraArgs: string[]): unknown[] {
	const mapForEqualityCheck = (item: unknown): unknown => {
		if (extraArgs.length > 0 && item && typeof item === 'object') {
			return extraArgs.reduce<Record<string, unknown>>((acc, key) => {
				acc[key] = (item as Record<string, unknown>)[key];
				return acc;
			}, {});
		}
		return item;
	};
	return uniqWith(value, (a, b) =>
		deepEqual(mapForEqualityCheck(a), mapForEqualityCheck(b), { strict: true }),
	);
}

const ensureNumberArray = (arr: unknown[], { fnName }: { fnName: string }) => {
	if (arr.some((i) => typeof i !== 'number')) {
		throw new ExpressionExtensionError(`${fnName}(): all array elements must be numbers`);
	}
};

function sum(value: unknown[]): number {
	ensureNumberArray(value, { fnName: 'sum' });

	return value.reduce((p: number, c: unknown) => {
		if (typeof c === 'string') {
			return p + parseFloat(c);
		}
		if (typeof c !== 'number') {
			return NaN;
		}
		return p + c;
	}, 0);
}

function min(value: unknown[]): number {
	ensureNumberArray(value, { fnName: 'min' });

	return Math.min(
		...value.map((v) => {
			if (typeof v === 'string') {
				return parseFloat(v);
			}
			if (typeof v !== 'number') {
				return NaN;
			}
			return v;
		}),
	);
}

function max(value: unknown[]): number {
	ensureNumberArray(value, { fnName: 'max' });

	return Math.max(
		...value.map((v) => {
			if (typeof v === 'string') {
				return parseFloat(v);
			}
			if (typeof v !== 'number') {
				return NaN;
			}
			return v;
		}),
	);
}

export function average(value: unknown[]) {
	ensureNumberArray(value, { fnName: 'average' });

	// This would usually be NaN but I don't think users
	// will expect that
	if (value.length === 0) {
		return 0;
	}
	return sum(value) / value.length;
}

function compact(value: unknown[]): unknown[] {
	return value
		.filter((v) => {
			if (v && typeof v === 'object' && Object.keys(v).length === 0) return false;

			return v !== null && v !== undefined && v !== 'nil' && v !== '';
		})
		.map((v) => {
			if (typeof v === 'object' && v !== null) {
				return oCompact(v);
			}
			return v;
		});
}

function smartJoin(value: unknown[], extraArgs: string[]): object {
	const [keyField, valueField] = extraArgs;
	if (!keyField || !valueField || typeof keyField !== 'string' || typeof valueField !== 'string') {
		throw new ExpressionExtensionError(
			'smartJoin(): expected two string args, e.g. .smartJoin("name", "value")',
		);
	}
	// eslint-disable-next-line @typescript-eslint/no-explicit-any, @typescript-eslint/no-unsafe-return
	return value.reduce<any>((o, v) => {
		if (typeof v === 'object' && v !== null && keyField in v && valueField in v) {
			// eslint-disable-next-line @typescript-eslint/no-unsafe-assignment, @typescript-eslint/no-unsafe-member-access, @typescript-eslint/no-explicit-any
			o[(v as any)[keyField]] = (v as any)[valueField];
		}
		// eslint-disable-next-line @typescript-eslint/no-unsafe-return
		return o;
	}, {});
}

function chunk(value: unknown[], extraArgs: number[]) {
	const [chunkSize] = extraArgs;
	if (typeof chunkSize !== 'number' || chunkSize === 0) {
		throw new ExpressionExtensionError('chunk(): expected non-zero numeric arg, e.g. .chunk(5)');
	}
	const chunks: unknown[][] = [];
	for (let i = 0; i < value.length; i += chunkSize) {
		// I have no clue why eslint thinks 2 numbers could be anything but that but here we are

		chunks.push(value.slice(i, i + chunkSize));
	}
	return chunks;
}

function renameKeys(value: unknown[], extraArgs: string[]): unknown[] {
	if (extraArgs.length === 0 || extraArgs.length % 2 !== 0) {
		throw new ExpressionExtensionError(
			'renameKeys(): expected an even amount of args: from1, to1 [, from2, to2, ...]. e.g. .renameKeys("name", "title")',
		);
	}
	return value.map((v) => {
		if (typeof v !== 'object' || v === null) {
			return v;
		}
		// eslint-disable-next-line @typescript-eslint/no-unsafe-assignment, @typescript-eslint/no-explicit-any
		const newObj = { ...(v as any) };
		const chunkedArgs = chunk(extraArgs, [2]) as string[][];
		chunkedArgs.forEach(([from, to]) => {
			if (from in newObj) {
				// eslint-disable-next-line @typescript-eslint/no-unsafe-assignment, @typescript-eslint/no-unsafe-member-access
				newObj[to] = newObj[from];
				// eslint-disable-next-line @typescript-eslint/no-unsafe-member-access
				delete newObj[from];
			}
		});
		// eslint-disable-next-line @typescript-eslint/no-unsafe-return
		return newObj;
	});
}

function mergeObjects(value: Record<string, unknown>, extraArgs: unknown[]): unknown {
	const [other] = extraArgs;

	if (!other) {
		return value;
	}

	if (typeof other !== 'object') {
		throw new ExpressionExtensionError('merge(): expected object arg');
	}

	const newObject = { ...value };
	for (const [key, val] of Object.entries(other)) {
		if (!(key in newObject)) {
			newObject[key] = val;
		}
	}
	return newObject;
}

function merge(value: unknown[], extraArgs: unknown[][]): unknown {
	const [others] = extraArgs;

	if (others === undefined) {
		// If there are no arguments passed, merge all objects within the array
		const merged = value.reduce((combined, current) => {
			if (current !== null && typeof current === 'object' && !Array.isArray(current)) {
				combined = mergeObjects(combined as Record<string, unknown>, [current]);
			}
			return combined;
		}, {});
		return merged;
	}

	if (!Array.isArray(others)) {
		throw new ExpressionExtensionError(
			'merge(): expected array arg, e.g. .merge([{ id: 1, otherValue: 3 }])',
		);
	}
	const listLength = value.length > others.length ? value.length : others.length;
	let merged = {};
	for (let i = 0; i < listLength; i++) {
		if (value[i] !== undefined) {
			if (typeof value[i] === 'object' && typeof others[i] === 'object') {
				merged = Object.assign(
					merged,
					mergeObjects(value[i] as Record<string, unknown>, [others[i]]),
				);
			}
		}
	}
	return merged;
}

function union(value: unknown[], extraArgs: unknown[][]): unknown[] {
	const [others] = extraArgs;
	if (!Array.isArray(others)) {
		throw new ExpressionExtensionError('union(): expected array arg, e.g. .union([1, 2, 3, 4])');
	}
	const newArr: unknown[] = Array.from(value);
	for (const v of others) {
		if (newArr.findIndex((w) => deepEqual(w, v, { strict: true })) === -1) {
			newArr.push(v);
		}
	}
	return unique(newArr, []);
}

function difference(value: unknown[], extraArgs: unknown[][]): unknown[] {
	const [others] = extraArgs;
	if (!Array.isArray(others)) {
		throw new ExpressionExtensionError(
			'difference(): expected array arg, e.g. .difference([1, 2, 3, 4])',
		);
	}
	const newArr: unknown[] = [];
	for (const v of value) {
		if (others.findIndex((w) => deepEqual(w, v, { strict: true })) === -1) {
			newArr.push(v);
		}
	}
	return unique(newArr, []);
}

function intersection(value: unknown[], extraArgs: unknown[][]): unknown[] {
	const [others] = extraArgs;
	if (!Array.isArray(others)) {
		throw new ExpressionExtensionError(
			'intersection(): expected array arg, e.g. .intersection([1, 2, 3, 4])',
		);
	}
	const newArr: unknown[] = [];
	for (const v of value) {
		if (others.findIndex((w) => deepEqual(w, v, { strict: true })) !== -1) {
			newArr.push(v);
		}
	}
	for (const v of others) {
		if (value.findIndex((w) => deepEqual(w, v, { strict: true })) !== -1) {
			newArr.push(v);
		}
	}
	return unique(newArr, []);
}

function append(value: unknown[], extraArgs: unknown[][]): unknown[] {
	return value.concat(extraArgs);
}

export function toJsonString(value: unknown[]) {
	return JSON.stringify(value);
}

export function toInt() {
	return undefined;
}

export function toFloat() {
	return undefined;
}

export function toBoolean() {
	return undefined;
}

export function toDateTime() {
	return undefined;
}

average.doc = {
	name: 'average',
	description:
		'Returns the average of the numbers in the array. Throws an error if there are any non-numbers.',
	examples: [{ example: '[12, 1, 5].average()', evaluated: '6' }],
	returnType: 'number',
	docURL: 'https://docs.n8n.io/code/builtin/data-transformation-functions/arrays/#array-average',
};

compact.doc = {
	name: 'compact',
	description:
		'Removes any empty values from the array. <code>null</code>, <code>""</code> and <code>undefined</code> count as empty.',
	examples: [{ example: '[2, null, 1, ""].compact()', evaluated: '[2, 1]' }],
	returnType: 'Array',
	docURL: 'https://docs.n8n.io/code/builtin/data-transformation-functions/arrays/#array-compact',
};

isEmpty.doc = {
	name: 'isEmpty',
	description: 'Returns <code>true</code> if the array has no elements',
	examples: [
		{ example: '[].isEmpty()', evaluated: 'true' },
		{ example: "['quick', 'brown', 'fox'].isEmpty()", evaluated: 'false' },
	],
	returnType: 'boolean',
	docURL: 'https://docs.n8n.io/code/builtin/data-transformation-functions/arrays/#array-isEmpty',
};

isNotEmpty.doc = {
	name: 'isNotEmpty',
	description: 'Returns <code>true</code> if the array has at least one element',
	examples: [
		{ example: "['quick', 'brown', 'fox'].isNotEmpty()", evaluated: 'true' },
		{ example: '[].isNotEmpty()', evaluated: 'false' },
	],
	returnType: 'boolean',
	docURL: 'https://docs.n8n.io/code/builtin/data-transformation-functions/arrays/#array-isNotEmpty',
};

first.doc = {
	name: 'first',
	description: 'Returns the first element of the array',
	examples: [{ example: "['quick', 'brown', 'fox'].first()", evaluated: "'quick'" }],
	returnType: 'any',
	docURL: 'https://docs.n8n.io/code/builtin/data-transformation-functions/arrays/#array-first',
};

last.doc = {
	name: 'last',
	description: 'Returns the last element of the array',
	examples: [{ example: "['quick', 'brown', 'fox'].last()", evaluated: "'fox'" }],
	returnType: 'any',
	docURL: 'https://docs.n8n.io/code/builtin/data-transformation-functions/arrays/#array-last',
};

max.doc = {
	name: 'max',
	description:
		'Returns the largest number in the array. Throws an error if there are any non-numbers.',
	examples: [{ example: '[1, 12, 5].max()', evaluated: '12' }],
	returnType: 'number',
	docURL: 'https://docs.n8n.io/code/builtin/data-transformation-functions/arrays/#array-max',
};

min.doc = {
	name: 'min',
	description:
		'Returns the smallest number in the array. Throws an error if there are any non-numbers.',
	examples: [{ example: '[12, 1, 5].min()', evaluated: '1' }],
	returnType: 'number',
	docURL: 'https://docs.n8n.io/code/builtin/data-transformation-functions/arrays/#array-min',
};

randomItem.doc = {
	name: 'randomItem',
	description: 'Returns a randomly-chosen element from the array',
	examples: [
		{ example: "['quick', 'brown', 'fox'].randomItem()", evaluated: "'brown'" },
		{ example: "['quick', 'brown', 'fox'].randomItem()", evaluated: "'quick'" },
	],
	returnType: 'any',
	docURL: 'https://docs.n8n.io/code/builtin/data-transformation-functions/arrays/#array-randomItem',
};

sum.doc = {
	name: 'sum',
	description:
		'Returns the total of all the numbers in the array. Throws an error if there are any non-numbers.',
	examples: [{ example: '[12, 1, 5].sum()', evaluated: '18' }],
	returnType: 'number',
	docURL: 'https://docs.n8n.io/code/builtin/data-transformation-functions/arrays/#array-sum',
};

chunk.doc = {
	name: 'chunk',
	description: 'Splits the array into an array of sub-arrays, each with the given length',
	examples: [{ example: '[1, 2, 3, 4, 5, 6].chunk(2)', evaluated: '[[1,2],[3,4],[5,6]]' }],
	returnType: 'Array',
	args: [
		{
			name: 'length',
			optional: false,
			description: 'The number of elements in each chunk',
			type: 'number',
		},
	],
	docURL: 'https://docs.n8n.io/code/builtin/data-transformation-functions/arrays/#array-chunk',
};

difference.doc = {
	name: 'difference',
	description:
		"Compares two arrays. Returns all elements in the base array that aren't present\nin <code>otherArray</code>.",
	examples: [{ example: '[1, 2, 3].difference([2, 3])', evaluated: '[1]' }],
	returnType: 'Array',
	args: [
		{
			name: 'otherArray',
			optional: false,
			description: 'The array to compare to the base array',
			type: 'Array',
		},
	],
	docURL: 'https://docs.n8n.io/code/builtin/data-transformation-functions/arrays/#array-difference',
};

intersection.doc = {
	name: 'intersection',
	description:
		'Compares two arrays. Returns all elements in the base array that are also present in the other array.',
	examples: [{ example: '[1, 2].intersection([2, 3])', evaluated: '[2]' }],
	returnType: 'Array',
	args: [
		{
			name: 'otherArray',
			optional: false,
			description: 'The array to compare to the base array',
			type: 'Array',
		},
	],
	docURL:
		'https://docs.n8n.io/code/builtin/data-transformation-functions/arrays/#array-intersection',
};

merge.doc = {
	name: 'merge',
	description:
		'Merges two Object-arrays into one object by merging the key-value pairs of each element.',
	examples: [
		{
			example:
				"[{ name: 'Nathan' }, { age: 42 }].merge([{ city: 'Berlin' }, { country: 'Germany' }])",
			evaluated: "{ name: 'Nathan', age: 42, city: 'Berlin', country: 'Germany' }",
		},
	],
	returnType: 'Object',
	args: [
		{
			name: 'otherArray',
			optional: false,
			description: 'The array to merge into the base array',
			type: 'Array',
		},
	],
	docURL: 'https://docs.n8n.io/code/builtin/data-transformation-functions/arrays/#array-merge',
};

pluck.doc = {
	name: 'pluck',
	description:
		'Returns an array containing the values of the given field(s) in each Object of the array. Ignores any array elements that aren’t Objects or don’t have a key matching the field name(s) provided.',
	examples: [
		{
			example: "[{ name: 'Nathan', age: 42 },{ name: 'Jan', city: 'Berlin' }].pluck('name')",
			evaluated: '["Nathan", "Jan"]',
		},
		{
			example: "[{ name: 'Nathan', age: 42 },{ name: 'Jan', city: 'Berlin' }].pluck('age')",
			evaluated: '[42]',
		},
	],
	returnType: 'Array',
	args: [
		{
			name: 'fieldNames',
			optional: false,
			variadic: true,
			description: 'The keys to retrieve the value of',
			type: 'string',
		},
	],
	docURL: 'https://docs.n8n.io/code/builtin/data-transformation-functions/arrays/#array-pluck',
};

renameKeys.doc = {
	name: 'renameKeys',
	description:
		'Changes all matching keys (field names) of any Objects in the array. Rename more than one key by\nadding extra arguments, i.e. <code>from1, to1, from2, to2, ...</code>.',
	examples: [
		{
			example: "[{ name: 'bob' }, { name: 'meg' }].renameKeys('name', 'x')",
			evaluated: "[{ x: 'bob' }, { x: 'meg' }]",
		},
	],
	returnType: 'Array',
	args: [
		{
			name: 'from',
			optional: false,
			description: 'The key to rename',
			type: 'string',
		},
		{ name: 'to', optional: false, description: 'The new key name', type: 'string' },
	],
	docURL: 'https://docs.n8n.io/code/builtin/data-transformation-functions/arrays/#array-renameKeys',
};

smartJoin.doc = {
	name: 'smartJoin',
	description:
		'Creates a single Object from an array of Objects. Each Object in the array provides one field for the returned Object. Each Object in the array must contain a field with the key name and a field with the value.',
	examples: [
		{
			example:
				"[{ field: 'age', value: 2 }, { field: 'city', value: 'Berlin' }].smartJoin('field', 'value')",
			evaluated: "{ age: 2, city: 'Berlin' }",
		},
	],
	returnType: 'Object',
	args: [
		{
			name: 'keyField',
			optional: false,
			description: 'The field in each Object containing the key name',
			type: 'string',
		},
		{
			name: 'nameField',
			optional: false,
			description: 'The field in each Object containing the value',
			type: 'string',
		},
	],
	docURL: 'https://docs.n8n.io/code/builtin/data-transformation-functions/arrays/#array-smartJoin',
};

union.doc = {
	name: 'union',
	description: 'Concatenates two arrays and then removes any duplicates',
	examples: [{ example: '[1, 2].union([2, 3])', evaluated: '[1, 2, 3]' }],
	returnType: 'Array',
	args: [
		{
			name: 'otherArray',
			optional: false,
			description: 'The array to union with the base array',
			type: 'Array',
		},
	],
	docURL: 'https://docs.n8n.io/code/builtin/data-transformation-functions/arrays/#array-union',
};

unique.doc = {
	name: 'unique',
	description: 'Removes any duplicate elements from the array',
	examples: [
		{ example: "['quick', 'brown', 'quick'].unique()", evaluated: "['quick', 'brown']" },
		{
			example: "[{ name: 'Nathan', age: 42 }, { name: 'Nathan', age: 22 }].unique()",
			evaluated: "[{ name: 'Nathan', age: 42 }, { name: 'Nathan', age: 22 }]",
		},
		{
			example: "[{ name: 'Nathan', age: 42 }, { name: 'Nathan', age: 22 }].unique('name')",
			evaluated: "[{ name: 'Nathan', age: 42 }]",
		},
	],
	returnType: 'any',
	aliases: ['removeDuplicates'],
	docURL: 'https://docs.n8n.io/code/builtin/data-transformation-functions/arrays/#array-unique',
	args: [
		{
			name: 'fieldNames',
			optional: false,
			variadic: true,
			description: 'The object keys to check for equality',
			type: 'any',
		},
	],
};

toJsonString.doc = {
	name: 'toJsonString',
	description:
		"Converts the array to a JSON string. The same as JavaScript's <code>JSON.stringify()</code>.",
	examples: [
		{
			example: "['quick', 'brown', 'fox'].toJsonString()",
			evaluated: '\'["quick","brown","fox"]\'',
		},
	],
	docURL:
		'https://docs.n8n.io/code/builtin/data-transformation-functions/arrays/#array-toJsonString',
	returnType: 'string',
};

<<<<<<< HEAD
=======
append.doc = {
	name: 'append',
	description:
		'Adds new elements to the end of the array. Similar to <code>push()</code>, but returns the modified array. Consider using spread syntax instead (see examples).',
	examples: [
		{ example: "['forget', 'me'].append('not')", evaluated: "['forget', 'me', 'not']" },
		{ example: '[9, 0, 2].append(1, 0)', evaluated: '[9, 0, 2, 1, 0]' },
		{
			example: '[...[9, 0, 2], 1, 0]',
			evaluated: '[9, 0, 2, 1, 0]',
			description: 'Consider using spread syntax instead',
		},
	],
	docURL: 'https://docs.n8n.io/code/builtin/data-transformation-functions/arrays/#array-append',
	returnType: 'Array',
	args: [
		{
			name: 'elements',
			optional: false,
			variadic: true,
			description: 'The elements to append, in order',
			type: 'any',
		},
	],
};

>>>>>>> 75408b01
const removeDuplicates: Extension = unique.bind({});
removeDuplicates.doc = { ...unique.doc, hidden: true };

export const arrayExtensions: ExtensionMap = {
	typeName: 'Array',
	functions: {
		removeDuplicates,
		unique,
		first,
		last,
		pluck,
		randomItem,
		sum,
		min,
		max,
		average,
		isNotEmpty,
		isEmpty,
		compact,
		smartJoin,
		chunk,
		renameKeys,
		merge,
		union,
		difference,
		intersection,
		append,
		toJsonString,
		toInt,
		toFloat,
		toBoolean,
		toDateTime,
	},
};<|MERGE_RESOLUTION|>--- conflicted
+++ resolved
@@ -638,8 +638,6 @@
 	returnType: 'string',
 };
 
-<<<<<<< HEAD
-=======
 append.doc = {
 	name: 'append',
 	description:
@@ -666,7 +664,6 @@
 	],
 };
 
->>>>>>> 75408b01
 const removeDuplicates: Extension = unique.bind({});
 removeDuplicates.doc = { ...unique.doc, hidden: true };
 
